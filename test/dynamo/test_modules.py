--- conflicted
+++ resolved
@@ -1,12 +1,9 @@
 # Owner(s): ["module: dynamo"]
 
 import collections
-<<<<<<< HEAD
+import itertools
 import os
 import tempfile
-=======
-import itertools
->>>>>>> 4c584acc
 import traceback
 import types
 import unittest
