# Owner(s): ["oncall: quantization"]
import copy
import operator
from typing import Any, List, Optional, Tuple

import torch
import torch._dynamo as torchdynamo
from torch import Tensor
from torch.ao.ns.fx.utils import compute_sqnr
from torch.ao.quantization import (
    FusedMovingAvgObsFakeQuantize,
    MovingAverageMinMaxObserver,
    MovingAveragePerChannelMinMaxObserver,
    observer,
    ObserverOrFakeQuantize,
    QConfigMapping,
)
from torch.ao.quantization._pt2e.quantizer import (
    ComposableQuantizer,
    DerivedQuantizationSpec,
    EmbeddingQuantizer,
    FixedQParamsQuantizationSpec,
    OperatorConfig,
    QNNPackQuantizer,
    QuantizationAnnotation,
    QuantizationSpec,
    Quantizer,
    SharedQuantizationSpec,
)
from torch.ao.quantization._pt2e.quantizer.composable_quantizer import (  # noqa: F811
    ComposableQuantizer,
)
from torch.ao.quantization._pt2e.quantizer.qnnpack_quantizer import (
    get_symmetric_quantization_config,
)
from torch.ao.quantization._quantize_pt2e import (
    _convert_to_reference_decomposed_fx,
    convert_pt2e,
    prepare_pt2e_quantizer,
    prepare_qat_pt2e_quantizer,
)
from torch.ao.quantization.backend_config import (
    get_executorch_backend_config,
    get_qnnpack_backend_config,
)

from torch.ao.quantization.qconfig import (
    default_per_channel_symmetric_qnnpack_qat_qconfig,
    default_per_channel_symmetric_qnnpack_qconfig,
    default_symmetric_qnnpack_qconfig,
    default_symmetric_qnnpack_qat_qconfig,
    float_qparams_weight_only_qconfig,
    per_channel_weight_observer_range_neg_127_to_127,
    QConfig,
    weight_observer_range_neg_127_to_127,
)
from torch.ao.quantization.quantize_fx import (
    convert_to_reference_fx,
    prepare_fx,
    prepare_qat_fx,
)
from torch.fx import Node

from torch.testing._internal.common_quantization import (
    NodeSpec as ns,
    QuantizationTestCase,
    skip_if_no_torchvision,
    skipIfNoQNNPACK,
)
from torch.ao.quantization import (
    default_dynamic_qconfig,
)
from torch.testing._internal.common_quantized import override_quantized_engine

# TODO: Move to common utils or use existing quant utils to fetch model instances
class TestHelperModules:
    class Conv2dPropAnnotaton(torch.nn.Module):
        def __init__(self):
            super().__init__()
            self.conv = torch.nn.Conv2d(3, 3, 3)
            self.linear = torch.nn.Linear(3, 3)

        def forward(self, x):
            x = self.conv(x)
            x = x.view(-1, 3)
            x = torch.nn.functional.hardtanh(x, -0.5, 0.5)
            x = self.linear(x)
            return x

    class Conv2dWithObsSharingOps(torch.nn.Module):
        def __init__(self):
            super().__init__()
            self.conv = torch.nn.Conv2d(3, 3, 3)
            self.hardtanh = torch.nn.Hardtanh()
            self.adaptive_avg_pool2d = torch.nn.AdaptiveAvgPool2d((1, 1))

        def forward(self, x):
            x = self.conv(x)
            x = self.adaptive_avg_pool2d(x)
            x = self.hardtanh(x)
            x = torch.mean(x)
            return x

    class Conv2dWithTwoLinearPermute(torch.nn.Module):
        def __init__(self):
            super().__init__()
            self.conv = torch.nn.Conv2d(3, 16, 3)
            self.linear1 = torch.nn.Linear(16, 8, bias=False)
            self.linear2 = torch.nn.Linear(8, 8)

        def forward(self, x):
            conv_out = self.conv(x)
            permute_out = torch.permute(conv_out, (0, 2, 3, 1))
            return self.linear2(self.linear1(permute_out))

    class Conv2dWithTwoLinear(torch.nn.Module):
        def __init__(self):
            super().__init__()
            self.conv = torch.nn.Conv2d(3, 16, 3)
            self.linear1 = torch.nn.Linear(64, 8, bias=False)
            self.linear2 = torch.nn.Linear(8, 8)

        def forward(self, x):
            conv_out = self.conv(x)
            reshape_out = torch.reshape(conv_out, (2, 64))
            return self.linear2(self.linear1(reshape_out))

    class ConvLinearWPermute(torch.nn.Module):
        def __init__(self):
            super().__init__()
            self.conv = torch.nn.Conv2d(3, 8, 3)
            self.linear1 = torch.nn.Linear(8, 8)

        def forward(self, x):
            conv_out = self.conv(x)
            permute_out = torch.permute(conv_out, (0, 2, 3, 1))
            return self.linear1(permute_out)

    class TwoLinearModule(torch.nn.Module):
        def __init__(self):
            super().__init__()
            self.linear1 = torch.nn.Linear(8, 16, bias=False)
            self.linear2 = torch.nn.Linear(16, 8)

        def forward(self, x):
            return self.linear2(self.linear1(x))

    class ConvMaxPool2d(torch.nn.Module):
        def __init__(self):
            super(TestHelperModules.ConvMaxPool2d, self).__init__()
            self.conv = torch.nn.Conv2d(2, 2, 1)
            self.pool = torch.nn.MaxPool2d(1, 1)

        def forward(self, x):
            x = self.conv(x)
            x = self.pool(x)
            return x

    class ConvWithBNRelu(torch.nn.Module):
        def __init__(self, relu, bn=True, bias=True):
            super().__init__()
            self.conv = torch.nn.Conv2d(3, 3, 3, bias=bias)
            if bn:
                self.bn = torch.nn.BatchNorm2d(3)
            else:
                self.bn = torch.nn.Identity()
            if relu:
                self.relu = torch.nn.ReLU()
            else:
                self.relu = torch.nn.Identity()

        def forward(self, x):
            x = self.conv(x)
            x = self.bn(x)
            return self.relu(x)

    class EmbeddingModule(torch.nn.Module):
        def __init__(self):
            super().__init__()
            self.emb = torch.nn.Embedding(num_embeddings=10, embedding_dim=12)

        def forward(self, indices):
            return self.emb(indices)

    class EmbeddingConvLinearModule(torch.nn.Module):
        def __init__(self):
            super().__init__()
            self.emb = torch.nn.Embedding(num_embeddings=10, embedding_dim=8)
            self.conv = torch.nn.Conv2d(8, 16, (1, 3))
            self.linear = torch.nn.Linear(16, 8)

        def forward(self, indices):
            embeddings = self.emb(indices)
            embeddings = torch.unsqueeze(embeddings, dim=0)
            embeddings = torch.permute(embeddings, (0, 3, 1, 2))
            conv_out = self.conv(embeddings)
            conv_out = torch.permute(conv_out, (0, 2, 3, 1))
            conv_out = torch.squeeze(conv_out, dim=0)
            return self.linear(conv_out)


class PT2EQuantizationTestCase(QuantizationTestCase):
    """
    Base QuantizationTestCase for PT2 with some helper methods.
    """
    _MAP_TO_FX_TRACED_OPS = {
        torch.ops.quantized_decomposed.quantize_per_tensor: torch.ops.quantized_decomposed.quantize_per_tensor.default,
        torch.ops.quantized_decomposed.dequantize_per_tensor: torch.ops.quantized_decomposed.dequantize_per_tensor.default,
        torch.ops.quantized_decomposed.quantize_per_channel: torch.ops.quantized_decomposed.quantize_per_channel.default,
        torch.ops.quantized_decomposed.dequantize_per_channel: torch.ops.quantized_decomposed.dequantize_per_channel.default,
        torch.ops.quantized_decomposed.quantize_per_tensor.tensor: torch.ops.quantized_decomposed.quantize_per_tensor.tensor,
        torch.ops.quantized_decomposed.dequantize_per_tensor.tensor: torch.ops.quantized_decomposed.dequantize_per_tensor.tensor,
    }

    def _test_quantizer(
        self,
        model,
        example_inputs,
        quantizer,
        expected_node_occurrence,
        expected_node_list=None,
        check_against_fx_quant=False,
        fx_qconfig_mapping=None,
    ):
        m_eager = model.eval()

        # program capture
        m = copy.deepcopy(m_eager)
        m, guards = torchdynamo.export(
            m,
            *copy.deepcopy(example_inputs),
            aten_graph=True,
            tracing_mode="real",
        )

        m = prepare_pt2e_quantizer(m, quantizer)
        # Calibrate
        m(*example_inputs)
        m = convert_pt2e(m)
        pt2_quant_output = m(*example_inputs)
        node_occurrence = {
            ns.call_function(k): v for k, v in expected_node_occurrence.items()
        }
        if expected_node_list is None:
            expected_node_list = []
        node_list = [ns.call_function(n) for n in expected_node_list]
        self.checkGraphModuleNodes(
            m, expected_node_occurrence=node_occurrence, expected_node_list=node_list
        )
        if check_against_fx_quant:
            qconfig_mapping = fx_qconfig_mapping
            backend_config = get_executorch_backend_config()
            m_copy = copy.deepcopy(m_eager)
            m_fx = prepare_fx(
                m_copy, qconfig_mapping, example_inputs, backend_config=backend_config
            )
            m_fx(*example_inputs)
            m_fx = _convert_to_reference_decomposed_fx(
                m_fx, backend_config=backend_config
            )
            m_fx, guards = torchdynamo.export(
                m_fx,
                *copy.deepcopy(example_inputs),
                aten_graph=True,
                tracing_mode="real",
            )
            node_occurrence = {}
            for k, v in PT2EQuantizationTestCase._MAP_TO_FX_TRACED_OPS.items():
                if k in expected_node_occurrence:
                    node_occurrence[ns.call_function(v)] = expected_node_occurrence[k]
            self.checkGraphModuleNodes(m_fx, expected_node_occurrence=node_occurrence)
            fx_quant_output = m_fx(*example_inputs)
            self.assertTrue(torch.allclose(fx_quant_output, pt2_quant_output))

    def _verify_symmetric_qnnpack_qat_numerics(
        self,
        model: torch.nn.Module,
        example_inputs: Tuple[Any, ...],
        is_per_channel: bool,
        verify_convert: bool = False,
    ):
        """
        Helper method to verify that the QAT numerics for PT2E quantization match those of
        FX graph mode quantization for symmetric qnnpack.
        """
        MANUAL_SEED = 100

        # PT2 export

        model_pt2e = copy.deepcopy(model)
        quantizer = QNNPackQuantizer()
        quantizer.set_global(
            get_symmetric_quantization_config(
                is_per_channel=is_per_channel, is_qat=True
            )
        )
        model_pt2e, guards = torchdynamo.export(
            model_pt2e,
            *copy.deepcopy(example_inputs),
            aten_graph=True,
        )
        model_pt2e = prepare_qat_pt2e_quantizer(model_pt2e, quantizer)
        torch.manual_seed(MANUAL_SEED)
        after_prepare_result_pt2e = model_pt2e(*example_inputs)

        # FX
        # Note: In order to match the PT2E numerics exactly, we need to feed the
        # example inputs to the model once before calling prepare, since this is
        # what torchdynamo.export does. Otherwise, the BN running mean and variance
        # would diverge in the two flows and this test would fail. For more detail,
        # see https://github.com/pytorch/pytorch/issues/95900.
        model_fx = copy.deepcopy(model)
        model_fx(*example_inputs)
        if is_per_channel:
            default_qconfig = default_per_channel_symmetric_qnnpack_qat_qconfig
        else:
            default_qconfig = default_symmetric_qnnpack_qat_qconfig
        qconfig_mapping = QConfigMapping().set_global(default_qconfig)
        backend_config = get_qnnpack_backend_config()
        model_fx = prepare_qat_fx(
            model_fx, qconfig_mapping, example_inputs, backend_config=backend_config
        )
        torch.manual_seed(MANUAL_SEED)
        after_prepare_result_fx = model_fx(*example_inputs)

        # Verify that numerics match
        self.assertEqual(after_prepare_result_pt2e, after_prepare_result_fx)

        if verify_convert:
            model_pt2e.eval()
            model_pt2e = convert_pt2e(model_pt2e)
            quant_result_pt2e = model_pt2e(*example_inputs)
            model_fx.eval()
            model_fx = _convert_to_reference_decomposed_fx(
                model_fx, backend_config=backend_config,
            )
            quant_result_fx = model_fx(*example_inputs)
            self.assertEqual(quant_result_pt2e, quant_result_fx)

    def _verify_symmetric_qnnpack_qat_graph(
        self,
        m: torch.fx.GraphModule,
        example_inputs: Tuple[Any, ...],
        is_per_channel: bool,
        has_relu: bool,
        has_bias: bool = True,
        expected_conv_literal_args: Optional[Tuple[Any, ...]] = None,
    ):
        """
        Verify that the graph module matches the fused QAT [conv - bn (- relu)] pattern
        with fake quantizes inserted into the correct places.
        # TODO: also verify that metadata is copied over to the new nodes.
        """
        quantizer = QNNPackQuantizer()
        quantizer.set_global(
            get_symmetric_quantization_config(is_per_channel, is_qat=True)
        )
        m, guards = torchdynamo.export(
            m,
            *copy.deepcopy(example_inputs),
            aten_graph=True,
            tracing_mode="real",
        )
        m = prepare_qat_pt2e_quantizer(m, quantizer)
        m(*example_inputs)

        # Verify: getitem output activation fake quantize
        output_node = list(m.graph.nodes)[-1]
        output_fq_node = output_node.args[0][0]
        self.assertTrue(output_fq_node.target.startswith("activation_post_process_"))
        output_fq_mod = getattr(m, output_fq_node.target)
        self.assertEqual(type(output_fq_mod), FusedMovingAvgObsFakeQuantize)
        self.assertEqual(
            type(output_fq_mod.activation_post_process), MovingAverageMinMaxObserver
        )
        self.assertEqual(output_fq_mod.dtype, torch.qint8)
        self.assertEqual(output_fq_mod.quant_min, -128)
        self.assertEqual(output_fq_mod.quant_max, 127)

        # Verify: getitem(bn, 0) or relu(getitem(bn, 0))
        if has_relu:
            relu_node = output_fq_node.args[0]
            getitem_node = relu_node.args[0]
            self.assertEqual(relu_node.target, torch.ops.aten.relu.default)
        else:
            relu_node = None
            getitem_node = output_fq_node.args[0]
        bn_node = getitem_node.args[0]
        self.assertEqual(getitem_node.target, operator.getitem)
        self.assertEqual(
            bn_node.target, torch.ops.aten._native_batch_norm_legit.default
        )

        # Verify: conv / scale_factor.reshape [+ bias.reshape]
        if has_bias:
            add_bias_node = bn_node.args[0]
            (div_scale_factor_node, bias_reshape_node) = add_bias_node.args
            self.assertEqual(add_bias_node.target, torch.ops.aten.add.Tensor)
            self.assertEqual(bias_reshape_node.target, torch.ops.aten.view.default)
        else:
            div_scale_factor_node = bn_node.args[0]
        (conv_node, scale_factor_reshape_node) = div_scale_factor_node.args
        self.assertEqual(div_scale_factor_node.target, torch.ops.aten.div.Tensor)
        self.assertEqual(conv_node.target, torch.ops.aten.convolution.default)
        self.assertEqual(scale_factor_reshape_node.target, torch.ops.aten.view.default)

        # Verify: conv literal args
        if expected_conv_literal_args is not None:
            assert (
                len(expected_conv_literal_args) == 6
            ), "wrong num conv args, bad test setup"
            for i in range(6):
                self.assertEqual(conv_node.args[i + 3], expected_conv_literal_args[i])

        # Verify: conv input activation fake quantize
        conv_input_fq_node = conv_node.args[0]
        conv_input_node = conv_input_fq_node.args[0]
        self.assertTrue(
            conv_input_fq_node.target.startswith("activation_post_process_")
        )
        conv_input_fq_mod = getattr(m, conv_input_fq_node.target)
        self.assertEqual(type(conv_input_fq_mod), FusedMovingAvgObsFakeQuantize)
        self.assertEqual(
            type(conv_input_fq_mod.activation_post_process), MovingAverageMinMaxObserver
        )
        self.assertEqual(conv_input_fq_mod.dtype, torch.qint8)
        self.assertEqual(conv_input_fq_mod.quant_min, -128)
        self.assertEqual(conv_input_fq_mod.quant_max, 127)
        self.assertTrue(conv_input_node.op, "placeholder")

        # Verify: conv weight fake quantize
        conv_weight_fq_node = conv_node.args[1]
        self.assertTrue(
            conv_weight_fq_node.target.startswith("activation_post_process_")
        )
        conv_weight_fq_mod = getattr(m, conv_weight_fq_node.target)
        if is_per_channel:
            expected_weight_observer_type = MovingAveragePerChannelMinMaxObserver
        else:
            expected_weight_observer_type = MovingAverageMinMaxObserver
        self.assertEqual(type(conv_weight_fq_mod), FusedMovingAvgObsFakeQuantize)
        self.assertEqual(
            type(conv_weight_fq_mod.activation_post_process),
            expected_weight_observer_type,
        )
        self.assertEqual(conv_weight_fq_mod.dtype, torch.qint8)
        self.assertEqual(conv_weight_fq_mod.quant_min, -127)
        self.assertEqual(conv_weight_fq_mod.quant_max, 127)

        # Verify: conv(fq(input), fq(weight * scale_factor.reshape), zero_bias)
        zero_bias_node = conv_node.args[2]
        mul_weight_scale_factor_node = conv_weight_fq_node.args[0]
        (
            conv_weight_fq_node,
            scale_factor_reshape_node,
        ) = mul_weight_scale_factor_node.args
        if has_bias:
            self.assertEqual(zero_bias_node.target, torch.ops.aten.zeros_like.default)
        else:
            self.assertTrue(zero_bias_node is None)
        self.assertEqual(mul_weight_scale_factor_node.target, torch.ops.aten.mul.Tensor)
        self.assertEqual(scale_factor_reshape_node.target, torch.ops.aten.view.default)

        # Verify: scale_factor = bn_weight / sqrt(bn_running_var + eps)
        scale_factor_node = scale_factor_reshape_node.args[0]
        (bn_weight_node, sqrt_node) = scale_factor_node.args
        bn_running_var_add_node = sqrt_node.args[0]
        (bn_running_var_node, eps) = bn_running_var_add_node.args
        self.assertEqual(scale_factor_node.target, torch.ops.aten.div.Tensor)
        self.assertTrue("param_constant" in bn_weight_node.target)
        self.assertEqual(sqrt_node.target, torch.ops.aten.sqrt.default)
        self.assertEqual(bn_running_var_add_node.target, torch.ops.aten.add.Tensor)
        self.assertTrue("tensor_constant" in bn_running_var_node.target)
        self.assertEqual(eps, 1e-5)


@skipIfNoQNNPACK
class TestQuantizePT2E(PT2EQuantizationTestCase):
    def test_simple_quantizer(self):
        class BackendAQuantizer(Quantizer):
            def annotate(self, model: torch.fx.GraphModule) -> torch.fx.GraphModule:
                for node in model.graph.nodes:
                    if (
                        node.op == "call_function"
                        and node.target == torch.ops.aten.convolution.default
                    ):
                        input_act = node.args[0]
                        assert isinstance(input_act, Node)
                        weight = node.args[1]
                        assert isinstance(weight, Node)
                        bias = node.args[2]
                        assert isinstance(bias, Node)
                        act_qspec = QuantizationSpec(
                            dtype=torch.uint8,
                            quant_min=0,
                            quant_max=255,
                            qscheme=torch.per_tensor_affine,
                            is_dynamic=False,
                            observer_or_fake_quant_ctr=observer.default_observer,
                        )
                        weight_qspec = QuantizationSpec(
                            dtype=torch.int8,
                            quant_min=-128,
                            quant_max=127,
                            qscheme=torch.per_tensor_affine,
                            is_dynamic=False,
                            observer_or_fake_quant_ctr=observer.default_weight_observer,
                        )
                        bias_qspec = QuantizationSpec(
                            dtype=torch.float32,
                            is_dynamic=False,
                            observer_or_fake_quant_ctr=observer.PlaceholderObserver,
                        )
                        node.meta["quantization_annotation"] = QuantizationAnnotation(
                            input_qspec_map={
                                input_act: act_qspec,
                                weight: weight_qspec,
                                bias: bias_qspec,
                            },
                            output_qspec=act_qspec,
                            _annotated=True,
                        )

            def validate(self, model: torch.fx.GraphModule) -> None:
                pass

            @classmethod
            def get_supported_operators(cls) -> List[OperatorConfig]:
                pass

        example_inputs = (torch.randn(1, 3, 5, 5),)
        node_occurrence = {
            # two for input of the first conv, one for output for the first conv
            torch.ops.quantized_decomposed.quantize_per_tensor.default: 3,
            torch.ops.quantized_decomposed.dequantize_per_tensor.default: 3,
        }
        node_list = [
            torch.ops.quantized_decomposed.dequantize_per_tensor.default,
            torch.ops.quantized_decomposed.dequantize_per_tensor.default,
            torch.ops.aten.convolution.default,
            torch.ops.quantized_decomposed.quantize_per_tensor.default,
        ]
        self._test_quantizer(
            TestHelperModules.ConvWithBNRelu(relu=False, bn=False),
            example_inputs,
            BackendAQuantizer(),
            node_occurrence,
            node_list,
        )

    def test_wo_annotate_conv_output_quantizer(self):
        class BackendAQuantizer(Quantizer):
            def annotate(self, model: torch.fx.GraphModule) -> torch.fx.GraphModule:
                act_qspec = QuantizationSpec(
                    dtype=torch.uint8,
                    quant_min=0,
                    quant_max=255,
                    qscheme=torch.per_tensor_affine,
                    is_dynamic=False,
                    observer_or_fake_quant_ctr=observer.default_observer,
                )
                weight_qspec = QuantizationSpec(
                    dtype=torch.int8,
                    quant_min=-128,
                    quant_max=127,
                    qscheme=torch.per_tensor_affine,
                    is_dynamic=False,
                    observer_or_fake_quant_ctr=observer.default_weight_observer,
                )
                bias_qspec = QuantizationSpec(
                    dtype=torch.float32,
                    is_dynamic=False,
                    observer_or_fake_quant_ctr=observer.PlaceholderObserver,
                )
                for node in model.graph.nodes:
                    if (
                        node.op == "call_function"
                        and node.target == torch.ops.aten.convolution.default
                    ):
                        input_act = node.args[0]
                        assert isinstance(input_act, Node)
                        weight = node.args[1]
                        assert isinstance(weight, Node)
                        bias = node.args[2]
                        assert isinstance(bias, Node)
                        node.meta["quantization_annotation"] = QuantizationAnnotation(
                            input_qspec_map={
                                input_act: act_qspec,
                                weight: weight_qspec,
                                bias: bias_qspec,
                            },
                            _annotated=True,
                        )

            def validate(self, model: torch.fx.GraphModule) -> None:
                pass

            @classmethod
            def get_supported_operators(cls) -> List[OperatorConfig]:
                pass

        m = torch.nn.Conv2d(2, 2, 1)
        x = torch.rand(1, 2, 14, 14)
        example_inputs = (x,)
        # program capture
        m, guards = torchdynamo.export(
            m,
            *copy.deepcopy(example_inputs),
            aten_graph=True,
        )
        m = prepare_pt2e_quantizer(m, BackendAQuantizer())
        m(*example_inputs)
        m = convert_pt2e(m)
        # Ensure the conv has no observer inserted at output
        node_occurrence = {
            # two for input of conv
            ns.call_function(torch.ops.quantized_decomposed.quantize_per_tensor.default): 2,
            ns.call_function(torch.ops.quantized_decomposed.dequantize_per_tensor.default): 2,
        }
        node_list = [
            ns.call_function(torch.ops.quantized_decomposed.dequantize_per_tensor.default),
            ns.call_function(torch.ops.quantized_decomposed.dequantize_per_tensor.default),
            ns.call_function(torch.ops.aten.convolution.default),
        ]
        self.checkGraphModuleNodes(
            m, expected_node_list=node_list, expected_node_occurrence=node_occurrence
        )

    def test_max_pool2d_quantizer(self):
        class BackendAQuantizer(Quantizer):
            def annotate(self, model: torch.fx.GraphModule) -> torch.fx.GraphModule:
                act_qspec = QuantizationSpec(
                    dtype=torch.uint8,
                    quant_min=0,
                    quant_max=255,
                    qscheme=torch.per_tensor_affine,
                    is_dynamic=False,
                    observer_or_fake_quant_ctr=observer.default_observer,
                )
                weight_qspec = QuantizationSpec(
                    dtype=torch.int8,
                    quant_min=-128,
                    quant_max=127,
                    qscheme=torch.per_tensor_affine,
                    is_dynamic=False,
                    observer_or_fake_quant_ctr=observer.default_weight_observer,
                )
                bias_qspec = QuantizationSpec(
                    dtype=torch.float32,
                    is_dynamic=False,
                    observer_or_fake_quant_ctr=observer.PlaceholderObserver,
                )
                for node in model.graph.nodes:
                    if (
                        node.op == "call_function"
                        and node.target == torch.ops.aten.convolution.default
                    ):
                        input_act = node.args[0]
                        assert isinstance(input_act, Node)
                        weight = node.args[1]
                        assert isinstance(weight, Node)
                        bias = node.args[2]
                        assert isinstance(bias, Node)
                        node.meta["quantization_annotation"] = QuantizationAnnotation(
                            input_qspec_map={
                                input_act: act_qspec,
                                weight: weight_qspec,
                                bias: bias_qspec,
                            },
                            _annotated=True,
                        )
                    if (
                        node.op == "call_function"
                        and node.target == operator.getitem
                        and node.args[1] == 0
                    ):
                        getitem_node = node
                        maxpool_node = getitem_node.args[0]
                        input_act = maxpool_node.args[0]
                        assert isinstance(input_act, Node)
                        maxpool_node.meta[
                            "quantization_annotation"
                        ] = QuantizationAnnotation(
                            input_qspec_map={
                                input_act: act_qspec,
                            },
                            _annotated=True,
                        )
                        getitem_node.meta[
                            "quantization_annotation"
                        ] = QuantizationAnnotation(
                            output_qspec=SharedQuantizationSpec(
                                (input_act, maxpool_node)
                            ),
                            _annotated=True,
                        )

            def validate(self, model: torch.fx.GraphModule) -> None:
                pass

            @classmethod
            def get_supported_operators(cls) -> List[OperatorConfig]:
                pass

        m = TestHelperModules.ConvMaxPool2d()
        x = torch.rand(1, 2, 14, 14)
        example_inputs = (x,)
        # program capture
        m, guards = torchdynamo.export(
            m,
            *copy.deepcopy(example_inputs),
            aten_graph=True,
        )
        m = prepare_pt2e_quantizer(m, BackendAQuantizer())
        m(*example_inputs)
        m = convert_pt2e(m)
        node_occurrence = {
            # two for input of conv
            # one for input of maxpool
            # one for output of maxpool
            ns.call_function(torch.ops.quantized_decomposed.quantize_per_tensor.default): 4,
            ns.call_function(torch.ops.quantized_decomposed.dequantize_per_tensor.default): 4,
        }
        node_list = [
            ns.call_function(torch.ops.quantized_decomposed.dequantize_per_tensor.default),
            ns.call_function(torch.ops.quantized_decomposed.dequantize_per_tensor.default),
            ns.call_function(torch.ops.aten.convolution.default),
            ns.call_function(torch.ops.quantized_decomposed.quantize_per_tensor.default),
            ns.call_function(torch.ops.quantized_decomposed.dequantize_per_tensor.default),
            ns.call_function(torch.ops.aten.max_pool2d_with_indices.default),
        ]
        self.checkGraphModuleNodes(
            m, expected_node_list=node_list, expected_node_occurrence=node_occurrence
        )

    def test_derived_qspec(self):
        class BackendAQuantizer(Quantizer):
            def annotate(self, model: torch.fx.GraphModule) -> torch.fx.GraphModule:
                for node in model.graph.nodes:
                    if (
                        node.op == "call_function"
                        and node.target == torch.ops.aten.convolution.default
                    ):
                        input_act = node.args[0]
                        assert isinstance(input_act, Node)
                        weight = node.args[1]
                        assert isinstance(weight, Node)
                        bias = node.args[2]
                        assert isinstance(bias, Node)
                        act_qspec = QuantizationSpec(
                            dtype=torch.uint8,
                            quant_min=0,
                            quant_max=255,
                            qscheme=torch.per_tensor_affine,
                            is_dynamic=False,
                            observer_or_fake_quant_ctr=observer.default_observer,
                        )
                        weight_qspec = QuantizationSpec(
                            dtype=torch.int8,
                            quant_min=-128,
                            quant_max=127,
                            qscheme=torch.per_tensor_affine,
                            is_dynamic=False,
                            observer_or_fake_quant_ctr=observer.default_weight_observer,
                        )

                        def derive_qparams_fn(
                            obs_or_fqs: List[ObserverOrFakeQuantize],
                        ) -> Tuple[Tensor, Tensor]:
                            assert (
                                len(obs_or_fqs) == 2
                            ), "Expecting two obs/fqs, one for activation and one for weight, got: {}".format(
                                len(obs_or_fq)
                            )
                            act_obs_or_fq = obs_or_fqs[0]
                            weight_obs_or_fq = obs_or_fqs[1]
                            act_scale, act_zp = act_obs_or_fq.calculate_qparams()
                            (
                                weight_scale,
                                weight_zp,
                            ) = weight_obs_or_fq.calculate_qparams()
                            return torch.tensor([act_scale * weight_scale]).to(
                                torch.float32
                            ), torch.tensor([0]).to(torch.int32)

                        bias_qspec = DerivedQuantizationSpec(
                            derived_from=[(input_act, node), (weight, node)],
                            derive_qparams_fn=derive_qparams_fn,
                            dtype=torch.int32,
                            quant_min=-(2**31),
                            quant_max=2**31 - 1,
                            qscheme=torch.per_tensor_symmetric,
                        )
                        node.meta["quantization_annotation"] = QuantizationAnnotation(
                            input_qspec_map={
                                input_act: act_qspec,
                                weight: weight_qspec,
                                bias: bias_qspec,
                            },
                            output_qspec=act_qspec,
                            _annotated=True,
                        )

            def validate(self, model: torch.fx.GraphModule) -> None:
                pass

            @classmethod
            def get_supported_operators(cls) -> List[OperatorConfig]:
                pass

        m = TestHelperModules.ConvWithBNRelu(relu=False, bn=False).eval()
        example_inputs = (torch.randn(1, 3, 5, 5),)

        # program capture
        m, guards = torchdynamo.export(
            m,
            *copy.deepcopy(example_inputs),
            aten_graph=True,
        )
        m = prepare_pt2e_quantizer(m, BackendAQuantizer())
        m(*example_inputs)
        m = convert_pt2e(m)
        node_occurrence = {
            # input, weight, bias, output for the conv
            ns.call_function(
                torch.ops.quantized_decomposed.quantize_per_tensor.default
            ): 4,
            ns.call_function(
                torch.ops.quantized_decomposed.dequantize_per_tensor.default
            ): 4,
        }
        node_list = [
            ns.call_function(
                torch.ops.quantized_decomposed.dequantize_per_tensor.default
            ),
            ns.call_function(
                torch.ops.quantized_decomposed.dequantize_per_tensor.default
            ),
            ns.call_function(
                torch.ops.quantized_decomposed.dequantize_per_tensor.default
            ),
            ns.call_function(torch.ops.aten.convolution.default),
            ns.call_function(
                torch.ops.quantized_decomposed.quantize_per_tensor.default
            ),
        ]
        self.checkGraphModuleNodes(
            m, expected_node_list=node_list, expected_node_occurrence=node_occurrence
        )

    def test_fixed_qparams_qspec(self):
        class M(torch.nn.Module):
            def forward(self, x):
                return torch.sigmoid(x)

        class BackendAQuantizer(Quantizer):
            def annotate(self, model: torch.fx.GraphModule) -> torch.fx.GraphModule:
                for node in model.graph.nodes:
                    if (
                        node.op == "call_function"
                        and node.target == torch.ops.aten.sigmoid.default
                    ):
                        input_act = node.args[0]
                        assert isinstance(input_act, Node)
                        act_qspec = FixedQParamsQuantizationSpec(
                            dtype=torch.uint8,
                            quant_min=0,
                            quant_max=255,
                            qscheme=torch.per_tensor_affine,
                            scale=1.0 / 256.0,
                            zero_point=0,
                        )
                        node.meta["quantization_annotation"] = QuantizationAnnotation(
                            input_qspec_map={
                                input_act: act_qspec,
                            },
                            output_qspec=act_qspec,
                            _annotated=True,
                        )

            def validate(self, model: torch.fx.GraphModule) -> None:
                pass

            @classmethod
            def get_supported_operators(cls) -> List[OperatorConfig]:
                pass

        m = M().eval()
        example_inputs = (torch.randn(1, 3, 5, 5),)

        # program capture
        m, guards = torchdynamo.export(
            m,
            *copy.deepcopy(example_inputs),
            aten_graph=True,
        )
        m = prepare_pt2e_quantizer(m, BackendAQuantizer())
        m(*example_inputs)
        m = convert_pt2e(m)
        fixed_scale = 1.0 / 256.0
        fixed_zero_point = 0
        for n in m.graph.nodes:
            if n.op == "call_function":
                if (
                    n.target
                    == torch.ops.quantized_decomposed.quantize_per_tensor.default
                ):
                    scale_0 = n.args[1]
                    zero_point_0 = n.args[2]
                if (
                    n.target
                    == torch.ops.quantized_decomposed.dequantize_per_tensor.default
                ):
                    scale_1 = n.args[1]
                    zero_point_1 = n.args[2]
        self.assertEqual(scale_0, fixed_scale)
        self.assertEqual(zero_point_0, fixed_zero_point)
        self.assertEqual(scale_1, fixed_scale)
        self.assertEqual(zero_point_1, fixed_zero_point)
        node_occurrence = {
            # two for input of the first conv, one for output for the first conv
            ns.call_function(
                torch.ops.quantized_decomposed.quantize_per_tensor.default
            ): 2,
            ns.call_function(
                torch.ops.quantized_decomposed.dequantize_per_tensor.default
            ): 2,
        }
        node_list = [
            ns.call_function(
                torch.ops.quantized_decomposed.dequantize_per_tensor.default
            ),
            ns.call_function(torch.ops.aten.sigmoid.default),
            ns.call_function(
                torch.ops.quantized_decomposed.quantize_per_tensor.default
            ),
        ]
        self.checkGraphModuleNodes(
            m, expected_node_list=node_list, expected_node_occurrence=node_occurrence
        )

    def test_qnnpack_quantizer_conv(self):
        quantizer = QNNPackQuantizer()
        operator_config = get_symmetric_quantization_config(is_per_channel=True)
        quantizer.set_global(operator_config)
        example_inputs = (torch.randn(1, 3, 5, 5),)
        node_occurrence = {
            # input and output are using quantize_per_tensor and weight is using quantize_per_channel
            torch.ops.quantized_decomposed.quantize_per_tensor.default: 2,
            torch.ops.quantized_decomposed.dequantize_per_tensor.default: 2,
            torch.ops.quantized_decomposed.quantize_per_channel.default: 1,
            torch.ops.quantized_decomposed.dequantize_per_channel.default: 1,
        }
        node_list = [
            torch.ops.quantized_decomposed.dequantize_per_tensor.default,
            torch.ops.quantized_decomposed.dequantize_per_channel.default,
            torch.ops.aten.convolution.default,
            torch.ops.quantized_decomposed.quantize_per_tensor.default,
        ]
        self._test_quantizer(
            TestHelperModules.ConvWithBNRelu(relu=False, bn=False),
            example_inputs,
            quantizer,
            node_occurrence,
            node_list,
        )

    def test_qnnpack_quantizer_linear(self):
        quantizer = QNNPackQuantizer()
        operator_config = get_symmetric_quantization_config(is_per_channel=True)
        quantizer.set_global(operator_config)
        m_eager = TestHelperModules.TwoLinearModule().eval()

        # Test with 2d inputs
        example_inputs_2d = (torch.randn(9, 8),)
        example_inputs_3d = (torch.randn(9, 10, 8),)
        example_inputs_4d = (torch.randn(9, 10, 11, 8),)
        node_occurrence = {
            # input and output are using quantize_per_tensor and weight is using quantize_per_channel
            torch.ops.quantized_decomposed.quantize_per_tensor.default: 3,
            torch.ops.quantized_decomposed.dequantize_per_tensor.default: 3,
            torch.ops.quantized_decomposed.quantize_per_channel.default: 2,
            torch.ops.quantized_decomposed.dequantize_per_channel.default: 2,
        }
        qconfig = default_per_channel_symmetric_qnnpack_qconfig
        qconfig_mapping = QConfigMapping().set_global(qconfig)
        for example_inputs in [example_inputs_2d, example_inputs_3d, example_inputs_4d]:
            self._test_quantizer(
                m_eager,
                example_inputs,
                quantizer,
                node_occurrence,
                [],
                True,
                qconfig_mapping,
            )

    def test_qnnpack_quantizer_conv_linear_no_permute(self):
        quantizer = QNNPackQuantizer()
        operator_config = get_symmetric_quantization_config(is_per_channel=True)
        quantizer.set_global(operator_config)
        node_occurrence = {
            # input and output are using quantize_per_tensor and weight is using quantize_per_channel
            torch.ops.quantized_decomposed.quantize_per_tensor.default: 5,
            torch.ops.quantized_decomposed.dequantize_per_tensor.default: 5,
            torch.ops.quantized_decomposed.quantize_per_channel.default: 3,
            torch.ops.quantized_decomposed.dequantize_per_channel.default: 3,
        }
        qconfig = default_per_channel_symmetric_qnnpack_qconfig
        qconfig_mapping = QConfigMapping().set_global(qconfig)
        # Test with 2d inputs
        example_inputs = (torch.randn(2, 3, 4, 4),)
        self._test_quantizer(
            TestHelperModules.Conv2dWithTwoLinear(),
            example_inputs,
            quantizer,
            node_occurrence,
            [],
            True,
            qconfig_mapping,
        )

    def test_qnnpack_quantizer_conv_linear(self):
        quantizer = QNNPackQuantizer()
        operator_config = get_symmetric_quantization_config(is_per_channel=True)
        quantizer.set_global(operator_config)

        # Test with 2d inputs
        example_inputs = (torch.randn(2, 3, 4, 4),)
        node_occurrence = {
            torch.ops.quantized_decomposed.quantize_per_tensor.default: 5,
            torch.ops.quantized_decomposed.dequantize_per_tensor.default: 5,
            torch.ops.quantized_decomposed.quantize_per_channel.default: 3,
            torch.ops.quantized_decomposed.dequantize_per_channel.default: 3,
        }
        qconfig = default_per_channel_symmetric_qnnpack_qconfig
        qconfig_mapping = QConfigMapping().set_global(qconfig)
        self._test_quantizer(
            TestHelperModules.Conv2dWithTwoLinearPermute(),
            example_inputs,
            quantizer,
            node_occurrence,
            [],
            True,
            qconfig_mapping,
        )

    def test_qnnpack_quantizer_obs_sharing_ops(self):
        quantizer = QNNPackQuantizer()
        operator_config = get_symmetric_quantization_config(is_per_channel=True)
        quantizer.set_global(operator_config)
        m = TestHelperModules.Conv2dWithObsSharingOps().eval()
        example_inputs = (torch.randn(1, 3, 5, 5),)
        node_occurrence = {
            # input and output are using quantize_per_tensor and weight is using quantize_per_channel
            torch.ops.quantized_decomposed.quantize_per_tensor.default: 5,
            torch.ops.quantized_decomposed.dequantize_per_tensor.default: 5,
            torch.ops.quantized_decomposed.quantize_per_channel.default: 1,
            torch.ops.quantized_decomposed.dequantize_per_channel.default: 1,
        }
        node_list = [
            torch.ops.quantized_decomposed.dequantize_per_tensor.default,
            torch.ops.quantized_decomposed.dequantize_per_channel.default,
            torch.ops.aten.convolution.default,
            torch.ops.quantized_decomposed.quantize_per_tensor.default,
            torch.ops.quantized_decomposed.dequantize_per_tensor.default,
            torch.ops.aten.mean.dim,
            torch.ops.quantized_decomposed.quantize_per_tensor.default,
            torch.ops.quantized_decomposed.dequantize_per_tensor.default,
            torch.ops.aten.hardtanh.default,
            torch.ops.quantized_decomposed.quantize_per_tensor.default,
            torch.ops.quantized_decomposed.dequantize_per_tensor.default,
            torch.ops.aten.mean.default,
            torch.ops.quantized_decomposed.quantize_per_tensor.default,
            torch.ops.quantized_decomposed.dequantize_per_tensor.default,
        ]
        self._test_quantizer(m, example_inputs, quantizer, node_occurrence, node_list)

    def test_propagate_annotation(self):
        quantizer = QNNPackQuantizer()
        operator_config = get_symmetric_quantization_config(is_per_channel=True)
        quantizer.set_global(operator_config)
        m = TestHelperModules.Conv2dPropAnnotaton().eval()
        example_inputs = (torch.randn(1, 3, 5, 5),)

        # program capture
        m, guards = torchdynamo.export(
            m,
            *copy.deepcopy(example_inputs),
            aten_graph=True,
        )

        m = prepare_pt2e_quantizer(m, quantizer)
        m(*example_inputs)
        self.assertEqual(
            id(m.activation_post_process_2), id(m.activation_post_process_3)
        )
        self.assertEqual(
            id(m.activation_post_process_3), id(m.activation_post_process_4)
        )
        m = convert_pt2e(m)
        node_occurrence = {
            # input and output are using quantize_per_tensor and weight is using quantize_per_channel
            ns.call_function(
                torch.ops.quantized_decomposed.quantize_per_tensor.default
            ): 5,
            ns.call_function(
                torch.ops.quantized_decomposed.dequantize_per_tensor.default
            ): 5,
            ns.call_function(
                torch.ops.quantized_decomposed.quantize_per_channel.default
            ): 2,
            ns.call_function(
                torch.ops.quantized_decomposed.dequantize_per_channel.default
            ): 2,
        }
        self.checkGraphModuleNodes(m, expected_node_occurrence=node_occurrence)

    def test_qnnpack_quantizer_dynamic_linear(self):
        quantizer = QNNPackQuantizer()
        operator_config = get_symmetric_quantization_config(
            is_per_channel=True, is_dynamic=True
        )
        quantizer.set_global(operator_config)
        m_eager = TestHelperModules.TwoLinearModule().eval()

        node_occurrence = {
            # input and output are using quantize_per_tensor and weight is using quantize_per_channel
            torch.ops.quantized_decomposed.quantize_per_tensor.tensor: 2,
            torch.ops.quantized_decomposed.dequantize_per_tensor.tensor: 2,
            torch.ops.quantized_decomposed.quantize_per_channel.default: 2,
            torch.ops.quantized_decomposed.dequantize_per_channel.default: 2,
        }
        act_affine_quant_obs = observer.PlaceholderObserver.with_args(
            dtype=torch.qint8,
            qscheme=torch.per_tensor_affine,
            quant_min=-128,
            quant_max=127,
            eps=2**-12,
            is_dynamic=True,
        )
        qconfig = QConfig(
            activation=act_affine_quant_obs,
            weight=per_channel_weight_observer_range_neg_127_to_127,
        )
        qconfig_mapping = QConfigMapping().set_global(qconfig)
        # Test with 2d inputs
        example_inputs_2d = (torch.randn(9, 8),)
        example_inputs_4d = (torch.randn(9, 10, 11, 8),)
        for example_inputs in [example_inputs_2d, example_inputs_4d]:
            # program capture
            self._test_quantizer(
                m_eager,
                example_inputs,
                quantizer,
                node_occurrence,
                [],
                True,
                qconfig_mapping,
            )

    def test_qnnpack_quantizer_dynamic_linear_with_conv(self):
        quantizer = QNNPackQuantizer()
        operator_config = get_symmetric_quantization_config(
            is_per_channel=False, is_dynamic=True
        )
        quantizer.set_global(operator_config)
        m_eager = TestHelperModules.ConvLinearWPermute().eval()

        node_occurrence = {
            # input and output are using quantize_per_tensor and weight is using quantize_per_channel
            torch.ops.quantized_decomposed.quantize_per_tensor.tensor: 1,
            torch.ops.quantized_decomposed.dequantize_per_tensor.tensor: 1,
            torch.ops.quantized_decomposed.quantize_per_tensor.default: 1,
            torch.ops.quantized_decomposed.dequantize_per_tensor.default: 1,
        }
        act_affine_quant_obs = observer.PlaceholderObserver.with_args(
            dtype=torch.qint8,
            qscheme=torch.per_tensor_affine,
            quant_min=-128,
            quant_max=127,
            eps=2**-12,
            is_dynamic=True,
        )
        qconfig = QConfig(
            activation=act_affine_quant_obs,
            weight=weight_observer_range_neg_127_to_127,
        )
        # Test with 2d inputs
        example_inputs = (torch.randn(2, 3, 4, 4),)
        qconfig_mapping = QConfigMapping().set_global(qconfig)
        self._test_quantizer(
            m_eager,
            example_inputs,
            quantizer,
            node_occurrence,
            [],
            True,
            qconfig_mapping,
        )

    def test_composable_quantizer_linear_conv(self):
        dynamic_quantizer = QNNPackQuantizer()
        operator_config_dynamic = get_symmetric_quantization_config(
            is_per_channel=False, is_dynamic=True
        )
        dynamic_quantizer.set_global(operator_config_dynamic)
        static_quantizer = QNNPackQuantizer()
        operator_config = get_symmetric_quantization_config(is_per_channel=True)
        static_quantizer.set_global(operator_config)
        # Note that dynamic quantization must be applied first here.
        # this is because static quantizer also quantizes linear with static qspec
        # and if we apply static_quantizer first then dynamic_quantizer cannot be applied
        composable_quantizer = ComposableQuantizer(
            [dynamic_quantizer, static_quantizer]
        )
        m_eager = TestHelperModules.ConvLinearWPermute().eval()

        node_occurrence = {
            torch.ops.quantized_decomposed.quantize_per_tensor.tensor: 1,
            torch.ops.quantized_decomposed.dequantize_per_tensor.tensor: 1,
            torch.ops.quantized_decomposed.quantize_per_tensor.default: 4,
            torch.ops.quantized_decomposed.dequantize_per_tensor.default: 4,
            torch.ops.quantized_decomposed.quantize_per_channel.default: 1,
            torch.ops.quantized_decomposed.dequantize_per_channel.default: 1,
        }
        act_affine_quant_obs = observer.PlaceholderObserver.with_args(
            dtype=torch.qint8,
            qscheme=torch.per_tensor_affine,
            quant_min=-128,
            quant_max=127,
            eps=2**-12,
            is_dynamic=True,
        )
        dynamic_qconfig = QConfig(
            activation=act_affine_quant_obs,
            weight=weight_observer_range_neg_127_to_127,
        )
        # Test with 2d inputs
        example_inputs = (torch.randn(2, 3, 4, 4),)
        qconfig = default_per_channel_symmetric_qnnpack_qconfig
        qconfig_mapping = QConfigMapping().set_global(qconfig)
        qconfig_mapping.set_object_type(torch.nn.Linear, dynamic_qconfig)
        # Had to turn off check against fx because fx quant workflow does not seem
        # to propagate observers for permute node for this model.
        # Suprisingly it does propagate it for EmbeddingConvLinearModule
        # TODO: Figure out the right behavior for propagation
        self._test_quantizer(
            m_eager,
            example_inputs,
            composable_quantizer,
            node_occurrence,
            [],
            False,
            qconfig_mapping,
        )

    def test_composable_quantizer_throw(self):
        class BadQuantizer(Quantizer):
            def annotate(self, gm: torch.fx.GraphModule) -> torch.fx.GraphModule:
                for n in gm.graph.nodes:
                    n.meta["quantization_annotation"] = None

            def validate(self, model: torch.fx.GraphModule) -> None:
                pass

            @classmethod
            def get_supported_operators(cls) -> List[OperatorConfig]:
                pass

        quantizer = QNNPackQuantizer()
        operator_config = get_symmetric_quantization_config(is_per_channel=True)
        quantizer.set_global(operator_config)
        bad_quantizer = BadQuantizer()
        composable_quantizer = ComposableQuantizer([quantizer, bad_quantizer])
        m_eager = TestHelperModules.ConvLinearWPermute().eval()
        example_inputs = (torch.randn(2, 3, 4, 4),)
        self.assertRaises(
            RuntimeError,
            lambda: self._test_quantizer(
                m_eager, example_inputs, composable_quantizer, {}
            ),
        )

    def test_embedding_quantizer(self):
        m_eager = TestHelperModules.EmbeddingModule().eval()
        indices = torch.tensor(
            [
                9,
                6,
                5,
                7,
                8,
                8,
                9,
                2,
                8,
                6,
                6,
                9,
                1,
                6,
                8,
                8,
                3,
                2,
                3,
                6,
                3,
                6,
                5,
                7,
                0,
                8,
                4,
                6,
                5,
                8,
                2,
                3,
            ]
        )
        example_inputs = (indices,)

        quantizer = EmbeddingQuantizer()
        node_occurrence = {
            torch.ops.quantized_decomposed.quantize_per_channel.default: 1,
            torch.ops.quantized_decomposed.dequantize_per_channel.default: 1,
        }
        node_list = [
            torch.ops.quantized_decomposed.quantize_per_channel.default,
            torch.ops.quantized_decomposed.dequantize_per_channel.default,
            torch.ops.aten.embedding.default,
        ]
        # Compare against short term workflow
        # cannot compare against fx quant because of the numerical differences coming
        # from quantize and dequantize ops
        qconfig = default_per_channel_symmetric_qnnpack_qconfig
        qconfig_mapping = QConfigMapping().set_global(qconfig)
        qconfig_mapping = qconfig_mapping.set_object_type(
            torch.nn.Embedding, float_qparams_weight_only_qconfig
        )
        self._test_quantizer(
            m_eager,
            example_inputs,
            quantizer,
            node_occurrence,
            node_list,
            True,
            qconfig_mapping,
        )

    def test_embedding_conv_linear_quantization(self):
        m_eager = TestHelperModules.EmbeddingConvLinearModule().eval()
        indices = torch.tensor(
            [
                9,
                6,
                5,
                7,
                8,
                8,
                9,
                2,
                8,
                6,
                6,
                9,
                1,
                6,
                8,
                8,
                3,
                2,
                3,
                6,
                3,
                6,
                5,
                7,
                0,
                8,
                4,
                6,
                5,
                8,
                2,
                3,
            ]
        )
        indices = torch.unsqueeze(indices, 0)
        example_inputs = (indices,)

        embedding_quantizer = EmbeddingQuantizer()
        dynamic_quantizer = QNNPackQuantizer()
        operator_config_dynamic = get_symmetric_quantization_config(
            is_per_channel=True, is_dynamic=True
        )
        dynamic_quantizer.set_global(operator_config_dynamic)
        static_quantizer = QNNPackQuantizer()
        operator_config = get_symmetric_quantization_config(is_per_channel=True)
        static_quantizer.set_global(operator_config)
        composed_quantizer = ComposableQuantizer(
            [embedding_quantizer, dynamic_quantizer, static_quantizer]
        )

        act_affine_quant_obs = observer.PlaceholderObserver.with_args(
            dtype=torch.qint8,
            qscheme=torch.per_tensor_affine,
            quant_min=-128,
            quant_max=127,
            eps=2**-12,
            is_dynamic=True,
        )
        dynamic_qconfig = QConfig(
            activation=act_affine_quant_obs,
            weight=per_channel_weight_observer_range_neg_127_to_127,
        )
        qconfig = default_per_channel_symmetric_qnnpack_qconfig
        qconfig_mapping = QConfigMapping().set_global(qconfig)
        qconfig_mapping.set_object_type(torch.nn.Linear, dynamic_qconfig)
        qconfig_mapping = qconfig_mapping.set_object_type(
            torch.nn.Embedding, float_qparams_weight_only_qconfig
        )

        node_occurrence = {
            torch.ops.quantized_decomposed.quantize_per_tensor.default: 4,
            torch.ops.quantized_decomposed.dequantize_per_tensor.default: 4,
            torch.ops.quantized_decomposed.quantize_per_tensor.tensor: 1,
            torch.ops.quantized_decomposed.dequantize_per_tensor.tensor: 1,
            torch.ops.quantized_decomposed.quantize_per_channel.default: 3,
            torch.ops.quantized_decomposed.dequantize_per_channel.default: 3,
        }
        self._test_quantizer(
            m_eager,
            example_inputs,
            composed_quantizer,
            node_occurrence,
            [],
            True,
            qconfig_mapping,
        )

    def test_prepare_qat_conv_bn_fusion(self):
        example_inputs = (torch.randn(1, 3, 5, 5),)
        m = TestHelperModules.ConvWithBNRelu(relu=False)
        self._verify_symmetric_qnnpack_qat_graph(
            m, example_inputs, is_per_channel=False, has_relu=False
        )
        m = TestHelperModules.ConvWithBNRelu(relu=False)
        self._verify_symmetric_qnnpack_qat_graph(
            m, example_inputs, is_per_channel=True, has_relu=False
        )

    def test_qat_conv_bn_fusion_literal_args(self):
        class M(torch.nn.Module):
            def __init__(self):
                super().__init__()
                self.conv = torch.nn.Conv2d(3, 3, 3, stride=(2, 2), padding=(4, 4))
                self.bn = torch.nn.BatchNorm2d(3)

            def forward(self, x):
                x = self.conv(x)
                x = self.bn(x)
                return x

        example_inputs = (torch.randn(1, 3, 5, 5),)
        # stride, padding, dilation, transposed, output_padding, groups
        conv_args = ((2, 2), (4, 4), (1, 1), False, (0, 0), 1)
        self._verify_symmetric_qnnpack_qat_graph(
            M(),
            example_inputs,
            is_per_channel=False,
            has_relu=False,
            expected_conv_literal_args=conv_args,
        )
        self._verify_symmetric_qnnpack_qat_graph(
            M(),
            example_inputs,
            is_per_channel=True,
            has_relu=False,
            expected_conv_literal_args=conv_args,
        )
        self._verify_symmetric_qnnpack_qat_numerics(
            M(), example_inputs, is_per_channel=False, verify_convert=True,
        )
        self._verify_symmetric_qnnpack_qat_numerics(
            M(), example_inputs, is_per_channel=True, verify_convert=True,
        )

    def test_qat_conv_bn_fusion_no_conv_bias(self):
        class M2(torch.nn.Module):
            """
            Mixed conv + BN with and without conv bias.
            """
            def __init__(self):
                super().__init__()
                self.conv1 = torch.nn.Conv2d(3, 3, 3, bias=False)
                self.bn1 = torch.nn.BatchNorm2d(3)
                self.conv2 = torch.nn.Conv2d(3, 3, 3, bias=True)
                self.bn2 = torch.nn.BatchNorm2d(3)

            def forward(self, x):
                x = self.conv1(x)
                x = self.bn1(x)
                x = self.conv2(x)
                x = self.bn2(x)
                return x

        m1 = TestHelperModules.ConvWithBNRelu(relu=False, bias=False)
        example_inputs = (torch.randn(3, 3, 5, 5),)
        self._verify_symmetric_qnnpack_qat_graph(
            m1, example_inputs, is_per_channel=False, has_relu=False, has_bias=False,
        )
        m1 = TestHelperModules.ConvWithBNRelu(relu=False, bias=False)
        self._verify_symmetric_qnnpack_qat_graph(
            m1, example_inputs, is_per_channel=True, has_relu=False, has_bias=False,
        )
        m1 = TestHelperModules.ConvWithBNRelu(relu=False, bias=False)
        self._verify_symmetric_qnnpack_qat_numerics(
            m1, example_inputs, is_per_channel=False, verify_convert=True,
        )
        m1 = TestHelperModules.ConvWithBNRelu(relu=False, bias=False)
        self._verify_symmetric_qnnpack_qat_numerics(
            m1, example_inputs, is_per_channel=True, verify_convert=True,
        )
        self._verify_symmetric_qnnpack_qat_numerics(
            M2(), example_inputs, is_per_channel=False, verify_convert=True,
        )
        self._verify_symmetric_qnnpack_qat_numerics(
            M2(), example_inputs, is_per_channel=True, verify_convert=True,
        )

    def test_prepare_qat_conv_bn_relu_fusion(self):
        m1 = TestHelperModules.ConvWithBNRelu(relu=True)
        example_inputs = (torch.randn(1, 3, 5, 5),)
        self._verify_symmetric_qnnpack_qat_graph(
            m1, example_inputs, is_per_channel=False, has_relu=True
        )
        m1 = TestHelperModules.ConvWithBNRelu(relu=True)
        self._verify_symmetric_qnnpack_qat_graph(
            m1, example_inputs, is_per_channel=True, has_relu=True
        )

    def test_qat_inplace_add_relu(self):
        class M(torch.nn.Module):
            def __init__(self):
                super().__init__()
                self.conv = torch.nn.Conv2d(1, 1, 1)
                self.relu = torch.nn.ReLU(inplace=True)

            def forward(self, x):
                x0 = x
                x = self.conv(x)
                x += x0
                x = self.relu(x)
                return x

        example_inputs = (torch.randn(1, 1, 3, 3),)
        self._verify_symmetric_qnnpack_qat_numerics(
            M(), example_inputs, is_per_channel=False, verify_convert=True,
        )
        self._verify_symmetric_qnnpack_qat_numerics(
            M(), example_inputs, is_per_channel=True, verify_convert=True,
        )

    def test_prepare_qat_conv_bn_fusion_getitem_placeholder(self):
        """
        Test this special case seen in resnet18:

          maxpool -> maxpool_getitem -> conv -> bn -> conv_bn_getitem

        We want the metadata to be copied from the `conv_bn_getitem` node, not `maxpool_getitem`.
        """
        class M(torch.nn.Module):
            def __init__(self):
                super().__init__()
                self.maxpool = torch.nn.MaxPool2d(kernel_size=1)
                self.conv = torch.nn.Conv2d(3, 3, 3)
                self.bn = torch.nn.BatchNorm2d(3)

            def forward(self, x):
                x = self.maxpool(x)
                x = self.conv(x)
                x = self.bn(x)
                return x

        def _get_getitem_nodes(m: torch.fx.GraphModule):
            """
            Return a 2-tuple of (maxpool_getitem_node, conv_bn_getitem_node) from the graph.
            """
            maxpool_getitem_node, conv_bn_getitem_node = None, None
            for node in m.graph.nodes:
                if node.target != operator.getitem:
                    continue
                if (
                    node.args[0].target
                    == torch.ops.aten.max_pool2d_with_indices.default
                ):
                    maxpool_getitem_node = node
                elif (
                    node.args[0].target
                    == torch.ops.aten._native_batch_norm_legit.default
                ):
                    conv_bn_getitem_node = node
                else:
                    raise ValueError("Unexpected getitem node ", node, node.args)
            assert (
                maxpool_getitem_node is not None
            ), "did not find maxpool getitem node, bad test setup"
            assert (
                conv_bn_getitem_node is not None
            ), "did not find conv bn getitem node, bad test setup"
            return (maxpool_getitem_node, conv_bn_getitem_node)

        # Program capture
        example_inputs = (torch.randn(1, 3, 5, 5),)
        m, guards = torchdynamo.export(
            M(),
            *copy.deepcopy(example_inputs),
            aten_graph=True,
        )
        m.graph.eliminate_dead_code()
        m.recompile()
        (_, original_conv_bn_getitem_node) = _get_getitem_nodes(m)

        # Prepare QAT
        quantizer = QNNPackQuantizer()
        quantizer.set_global(
            get_symmetric_quantization_config(is_per_channel=False, is_qat=True)
        )
        m = prepare_qat_pt2e_quantizer(m, quantizer)
        (maxpool_getitem_node, conv_bn_getitem_node) = _get_getitem_nodes(m)

        # Verify that the metadata was copied from `conv_bn_getitem`, not `maxpool_getitem`
        original_conv_bn_getitem_meta = original_conv_bn_getitem_node.meta[
            "quantization_annotation"
        ]
        conv_bn_getitem_meta = conv_bn_getitem_node.meta["quantization_annotation"]
        self.assertEqual(conv_bn_getitem_meta, original_conv_bn_getitem_meta)

    # TODO: merge these numerics tests with the graph tests above
    def test_qat_conv_bn_numerics(self):
        m = TestHelperModules.ConvWithBNRelu(relu=False)
        example_inputs = (torch.randn(1, 3, 5, 5),)
        self._verify_symmetric_qnnpack_qat_numerics(
            m, example_inputs, is_per_channel=False, verify_convert=True,
        )
        self._verify_symmetric_qnnpack_qat_numerics(
            m, example_inputs, is_per_channel=True, verify_convert=True,
        )

    def test_qat_conv_bn_relu_numerics(self):
        m = TestHelperModules.ConvWithBNRelu(relu=True)
        example_inputs = (torch.randn(1, 3, 5, 5),)
        self._verify_symmetric_qnnpack_qat_numerics(
            m, example_inputs, is_per_channel=False, verify_convert=True,
        )
        self._verify_symmetric_qnnpack_qat_numerics(
            m, example_inputs, is_per_channel=True, verify_convert=True,
        )

    def test_qat_update_shared_qspec(self):
        """
        Test the case where nodes used in SharedQuantizationSpec were replaced
        during QAT subgraph rewriting.
        """
        class M(torch.nn.Module):
            def __init__(self):
                super().__init__()
                self.conv = torch.nn.Conv2d(3, 3, 3)
                self.bn = torch.nn.BatchNorm2d(3)
                self.hardtanh = torch.nn.Hardtanh()

            def forward(self, x):
                x = self.conv(x)
                x = self.bn(x)
                x = self.hardtanh(x)
                return x
        m = M()
        example_inputs = (torch.randn(1, 3, 5, 5),)
        self._verify_symmetric_qnnpack_qat_numerics(
            M(), example_inputs, is_per_channel=False, verify_convert=True,
        )
        self._verify_symmetric_qnnpack_qat_numerics(
            M(), example_inputs, is_per_channel=True, verify_convert=True,
        )


@skipIfNoQNNPACK
class TestQuantizePT2EOps(QuantizationTestCase):
    def test_gru(self):
        """ this is a test for annotating fp32 GRU so that it produces
        q -> dq -> fp32_gru -> q -> dq, this is currently enough for our use cases,
        but we may change the annotation to be more precise in the future
        """
        class RNNDynamicModel(torch.nn.Module):
            def __init__(self, mod_type):
                super().__init__()
                self.qconfig = default_dynamic_qconfig
                if mod_type == 'GRU':
                    self.mod = torch.nn.GRU(2, 2).to(dtype=torch.float)
                if mod_type == 'LSTM':
                    self.mod = torch.nn.LSTM(2, 2).to(dtype=torch.float)

            def forward(self, input_tensor, hidden_tensor):
                input_tensor = 1 * input_tensor
                hidden_tensor = 1 * hidden_tensor
                output_tensor, hidden_out = self.mod(input_tensor, hidden_tensor)
                return 1 * output_tensor, 1 * hidden_out

        with override_quantized_engine("qnnpack"):
            model_fx = RNNDynamicModel("GRU")
            module_types = [torch.nn.GRU]
            niter = 10
            example_inputs = (
                # input_tensor
                torch.tensor([[100, -155],
                              [-155, 100],
                              [100, -155]], dtype=torch.float).unsqueeze(0).repeat(niter, 1, 1),
                # hidden_tensor
                # (D * num_layers, N, H_out)
                torch.tensor([[[100, -155]]], dtype=torch.float).repeat(1, 3, 1),
            )
            model_graph = copy.deepcopy(model_fx)

            qconfig_mapping = QConfigMapping().set_object_type(operator.mul, default_symmetric_qnnpack_qconfig)
            model_fx = prepare_fx(model_fx, qconfig_mapping, example_inputs, backend_config=get_qnnpack_backend_config())
            model_fx(*example_inputs)
            model_fx = _convert_to_reference_decomposed_fx(model_fx)

            torchdynamo.config.allow_rnn = True
            model_graph, guards = torchdynamo.export(
                model_graph,
                *copy.deepcopy(example_inputs),
                aten_graph=True,
                tracing_mode="real",
            )
            quantizer = QNNPackQuantizer()
            operator_config = get_symmetric_quantization_config(
                is_per_channel=False, is_dynamic=False
            )
            quantizer.set_global(operator_config)
            model_graph = prepare_pt2e_quantizer(model_graph, quantizer)
            model_graph(*example_inputs)
            model_graph = convert_pt2e(model_graph)
            self.assertEqual(model_fx(*example_inputs), model_graph(*example_inputs))


    def test_linear_gru(self):
        """ this test is to make sure GRU annotation does not interfere with linear annotation
        """
        class RNNDynamicModel(torch.nn.Module):
            def __init__(self, mod_type):
                super().__init__()
                self.qconfig = default_dynamic_qconfig
                self.linear = torch.nn.Linear(2, 2)
                if mod_type == 'GRU':
                    self.mod = torch.nn.GRU(2, 2).to(dtype=torch.float)
                if mod_type == 'LSTM':
                    self.mod = torch.nn.LSTM(2, 2).to(dtype=torch.float)

            def forward(self, input_tensor, hidden_tensor):
                input_tensor = self.linear(input_tensor)
                input_tensor = 1 * input_tensor
                hidden_tensor = 1 * hidden_tensor
                output_tensor, hidden_out = self.mod(input_tensor, hidden_tensor)
                return 1 * output_tensor, 1 * hidden_out

        with override_quantized_engine("qnnpack"):
            model_fx = RNNDynamicModel("GRU")
            module_types = [torch.nn.GRU]
            niter = 10
            example_inputs = (
                # input_tensor
                torch.tensor([[100, -155],
                              [-155, 100],
                              [100, -155]], dtype=torch.float).unsqueeze(0).repeat(niter, 1, 1),
                # hidden_tensor
                # (D * num_layers, N, H_out)
                torch.tensor([[[100, -155]]], dtype=torch.float).repeat(1, 3, 1),
            )
            model_graph = copy.deepcopy(model_fx)

            qconfig_mapping = (
                QConfigMapping().set_object_type(
                    operator.mul, default_symmetric_qnnpack_qconfig
                ).set_object_type(
                    torch.nn.Linear, default_symmetric_qnnpack_qconfig
                )
            )
            model_fx = prepare_fx(model_fx, qconfig_mapping, example_inputs, backend_config=get_qnnpack_backend_config())
            model_fx(*example_inputs)
            model_fx = _convert_to_reference_decomposed_fx(model_fx)

            torchdynamo.config.allow_rnn = True
            model_graph, guards = torchdynamo.export(
                model_graph,
                *copy.deepcopy(example_inputs),
                aten_graph=True,
                tracing_mode="real",
            )
            quantizer = QNNPackQuantizer()
            operator_config = get_symmetric_quantization_config(
                is_per_channel=False, is_dynamic=False
            )
            quantizer.set_global(operator_config)
            model_graph = prepare_pt2e_quantizer(model_graph, quantizer)
            model_graph(*example_inputs)
            model_graph = convert_pt2e(model_graph)
            self.assertEqual(model_fx(*example_inputs), model_graph(*example_inputs))

<<<<<<< HEAD
    def test_maxpool2d_int8(self):
        x = torch.randint(1, 100, (1, 3, 3, 3), dtype=torch.int8)
        print(torch.max_pool2d(x, kernel_size=2, stride=1))

    def test_adaptive_avg_pool2d_int32(self):
        x = torch.randint(1, 100, (1, 3, 3, 3), dtype=torch.int32)
        print(torch.nn.functional.adaptive_avg_pool2d(x, output_size=(2, 2)))

=======
>>>>>>> 5d66febb
# TODO: express this using self._test_quantizer
class TestQuantizePT2EModels(PT2EQuantizationTestCase):
    @skip_if_no_torchvision
    @skipIfNoQNNPACK
    def test_resnet18_with_quantizer_api(self):
        import torchvision

        with override_quantized_engine("qnnpack"):
            example_inputs = (torch.randn(1, 3, 224, 224),)
            m = torchvision.models.resnet18().eval()
            m_copy = copy.deepcopy(m)
            # program capture
            m, guards = torchdynamo.export(
                m,
                *copy.deepcopy(example_inputs),
                aten_graph=True,
            )

            quantizer = QNNPackQuantizer()
            operator_config = get_symmetric_quantization_config(is_per_channel=True)
            quantizer.set_global(operator_config)
            m = prepare_pt2e_quantizer(m, quantizer)
            # checking that we inserted observers correctly for maxpool operator (input and
            # output share observer instance)
            self.assertEqual(
                id(m.activation_post_process_3), id(m.activation_post_process_2)
            )
            after_prepare_result = m(*example_inputs)
            m = convert_pt2e(m)

            after_quant_result = m(*example_inputs)

            # comparing with existing fx graph mode quantization reference flow
            qconfig = default_per_channel_symmetric_qnnpack_qconfig
            qconfig_mapping = QConfigMapping().set_global(qconfig)
            backend_config = get_qnnpack_backend_config()
            m_fx = prepare_fx(
                m_copy, qconfig_mapping, example_inputs, backend_config=backend_config
            )
            after_prepare_result_fx = m_fx(*example_inputs)
            m_fx = convert_to_reference_fx(m_fx, backend_config=backend_config)

            after_quant_result_fx = m_fx(*example_inputs)

            # the result matches exactly after prepare
            # Note: this currently will always be true since we are inserting observers
            # the check becomes useful when we add qat examples
            # but we can still manully inspect the printed observers to make sure
            # it matches
            self.assertEqual(after_prepare_result, after_prepare_result_fx)
            self.assertEqual(
                compute_sqnr(after_prepare_result, after_prepare_result_fx),
                torch.tensor(float("inf")),
            )
            # there are slight differences after convert due to different implementations
            # of quant/dequant
            self.assertTrue(
                torch.max(after_quant_result - after_quant_result_fx) < 1e-1
            )
            self.assertTrue(
                compute_sqnr(after_quant_result, after_quant_result_fx) > 35
            )

    @skip_if_no_torchvision
    @skipIfNoQNNPACK
    def test_qat_resnet18(self):
        import torchvision
        with override_quantized_engine("qnnpack"):
            example_inputs = (torch.randn(1, 3, 224, 224),)
            m = torchvision.models.resnet18()
            self._verify_symmetric_qnnpack_qat_numerics(
                m, example_inputs, is_per_channel=False, verify_convert=True,
            )
            self._verify_symmetric_qnnpack_qat_numerics(
                m, example_inputs, is_per_channel=True, verify_convert=True,
            )

    @skip_if_no_torchvision
    @skipIfNoQNNPACK
    def test_qat_mobilenet_v2(self):
        import torchvision
        with override_quantized_engine("qnnpack"):
            example_inputs = (torch.randn(1, 3, 224, 224),)
            m = torchvision.models.mobilenet_v2()
            self._verify_symmetric_qnnpack_qat_numerics(
                m, example_inputs, is_per_channel=False, verify_convert=False,
            )
            self._verify_symmetric_qnnpack_qat_numerics(
                m, example_inputs, is_per_channel=True, verify_convert=False,
            )<|MERGE_RESOLUTION|>--- conflicted
+++ resolved
@@ -1810,17 +1810,6 @@
             model_graph = convert_pt2e(model_graph)
             self.assertEqual(model_fx(*example_inputs), model_graph(*example_inputs))
 
-<<<<<<< HEAD
-    def test_maxpool2d_int8(self):
-        x = torch.randint(1, 100, (1, 3, 3, 3), dtype=torch.int8)
-        print(torch.max_pool2d(x, kernel_size=2, stride=1))
-
-    def test_adaptive_avg_pool2d_int32(self):
-        x = torch.randint(1, 100, (1, 3, 3, 3), dtype=torch.int32)
-        print(torch.nn.functional.adaptive_avg_pool2d(x, output_size=(2, 2)))
-
-=======
->>>>>>> 5d66febb
 # TODO: express this using self._test_quantizer
 class TestQuantizePT2EModels(PT2EQuantizationTestCase):
     @skip_if_no_torchvision
