#define TORCH_ASSERT_ONLY_METHOD_OPERATORS
#include <ATen/core/Tensor.h>
#include <ATen/Dispatch.h>
#include <ATen/Parallel.h>
#include <ATen/TensorMeta.h>
#include <ATen/quantized/Quantizer.h>
#include <ATen/native/Padding.h>
#include <c10/util/irange.h>

#ifndef AT_PER_OPERATOR_HEADERS
#include <ATen/Functions.h>
#include <ATen/NativeFunctions.h>
#else
#include <ATen/ops/_empty_affine_quantized.h>
#include <ATen/ops/empty.h>
#include <ATen/ops/reflection_pad1d_backward_native.h>
#include <ATen/ops/reflection_pad1d_native.h>
#include <ATen/ops/reflection_pad2d_backward_native.h>
#include <ATen/ops/reflection_pad2d_native.h>
#include <ATen/ops/reflection_pad3d_backward_native.h>
#include <ATen/ops/reflection_pad3d_native.h>
#include <ATen/ops/zeros_like.h>
#endif

namespace at {

namespace meta {

TORCH_META_FUNC(reflection_pad1d)(const Tensor& input, IntArrayRef padding) {
  int64_t dim_plane = 0;
  int64_t dim_w = 1;
  int64_t nbatch = 1;

  if (input.ndimension() == 3) {
    nbatch = input.size(0);
    dim_w++;
    dim_plane++;
  }

  at::native::padding::check_valid_input<1>(input, padding);

  /* sizes */
  auto pad_l = padding[0];
  auto pad_r = padding[1];

  int64_t nplane = input.size(dim_plane);
  int64_t input_w = input.size(dim_w);
  int64_t output_w = input_w + pad_l + pad_r;

  TORCH_CHECK(
      pad_l < input_w && pad_r < input_w,
      "Argument #4: Padding size "
      "should be less than the corresponding input dimension, but got: padding (",
      pad_l,
      ", ",
      pad_r,
      ") at dimension ",
      dim_w,
      " of input ",
      input.sizes());

  TORCH_CHECK(
      output_w >= 1,
      2,
      "input (W: ",
      input_w,
      ")is too small. Calculated output W: ",
      output_w);

  if (input.ndimension() == 2) {
    set_output_raw_strided(0, {nplane, output_w}, {}, input.options());
  } else {
    set_output_raw_strided(0, {nbatch, nplane, output_w}, {}, input.options());
  }
}

TORCH_META_FUNC(reflection_pad1d_backward)(const Tensor& grad_output,
    const Tensor& input,
    IntArrayRef padding) {
  int64_t dim_w = 1;
  if (input.ndimension() == 3) {
    dim_w++;
  }

  /* sizes */
  auto pad_l = padding[0];
  auto pad_r = padding[1];
  int64_t input_w = input.size(dim_w);
  int64_t output_w  = input_w + pad_l + pad_r;

  TORCH_CHECK(
      pad_l < input_w && pad_r < input_w,
      "Argument #4: Padding size "
      "should be less than the corresponding input dimension, but got: padding (",
      pad_l,
      ", ",
      pad_r,
      ") at dimension ",
      dim_w,
      " of input ",
      input.sizes());

  TORCH_CHECK(output_w == grad_output.size(dim_w), "grad_output width unexpected."
    " Expected: ", output_w, ", Got: ", grad_output.size(dim_w));

  set_output_raw_strided(0, input.sizes(), {}, input.options());
}

TORCH_META_FUNC(reflection_pad3d)(const Tensor& input, IntArrayRef padding) {
  int64_t pad_left = padding[0];
  int64_t pad_right = padding[1];
  int64_t pad_top = padding[2];
  int64_t pad_bottom = padding[3];
  int64_t pad_front = padding[4];
  int64_t pad_back = padding[5];
  int64_t dim_w = 3;
  int64_t dim_h = 2;
  int64_t dim_d = 1;
  int64_t dim_plane = 0;

  at::native::padding::check_valid_input<3>(input, padding);

  bool batch_mode = (input.dim() == 5);
  if (batch_mode) {
    dim_w++;
    dim_h++;
    dim_d++;
    dim_plane++;
  }

  int64_t nplane = input.size(dim_plane);
  int64_t input_d = input.size(dim_d);
  int64_t input_h = input.size(dim_h);
  int64_t input_w = input.size(dim_w);
  int64_t output_d = input_d + pad_front + pad_back;
  int64_t output_h = input_h + pad_top + pad_bottom;
  int64_t output_w = input_w + pad_left + pad_right;

  TORCH_CHECK(
      pad_left < input_w && pad_right < input_w,
      "Argument #4: Padding size "
      "should be less than the corresponding input dimension, but got: padding (",
      pad_left, ", ", pad_right, ") at dimension ", dim_w, " of input ", input.sizes());
  TORCH_CHECK(
      pad_top < input_h && pad_bottom < input_h,
      "Argument #6: Padding size "
      "should be less than the corresponding input dimension, but got: padding (",
      pad_top, ", ", pad_bottom, ") at dimension ", dim_h, " of input ", input.sizes());
  TORCH_CHECK(
      pad_front < input_d && pad_back < input_d,
      "Argument #8: Padding size "
      "should be less than the corresponding input dimension, but got: padding (",
      pad_front, ", ", pad_back, ") at dimension ", dim_d, " of input ", input.sizes());

  TORCH_CHECK(output_w >= 1 || output_h >=1 || output_d >= 1,
      "input (D: ", input_d, " H: ", input_h, ", W: ", input_w,
      ") is too small."
      " Calculated output D: ", output_d, " H: ", output_h, " W: ", output_w);

  if (batch_mode) {
    set_output_raw_strided(0, {input.size(0), nplane, output_d, output_h, output_w}, {}, input.options());
  } else {
    set_output_raw_strided(0, {nplane, output_d, output_h, output_w}, {}, input.options());
  }
}

TORCH_META_FUNC(reflection_pad3d_backward)(
    const Tensor& grad_output,
    const Tensor& input,
    IntArrayRef padding
) {
  TORCH_CHECK(padding.size() == 6, "padding size is expected to be 6");
  TORCH_CHECK(input.dim() > 3);
  TORCH_CHECK(grad_output.dim() == input.dim());

  int64_t pad_left = padding[0];
  int64_t pad_right = padding[1];
  int64_t pad_top = padding[2];
  int64_t pad_bottom = padding[3];
  int64_t pad_front = padding[4];
  int64_t pad_back = padding[5];
  int64_t dim_w = 3;
  int64_t dim_h = 2;
  int64_t dim_d = 1;

  if (input.dim() == 5) {
    // batch mode
    dim_w++;
    dim_h++;
    dim_d++;
  }

  int64_t input_d = input.size(dim_d);
  int64_t input_h = input.size(dim_h);
  int64_t input_w = input.size(dim_w);
  int64_t output_d = input_d + pad_front + pad_back;
  int64_t output_h = input_h + pad_top + pad_bottom;
  int64_t output_w = input_w + pad_left + pad_right;

  TORCH_CHECK(output_w == grad_output.size(dim_w), "grad_output width unexpected."
    " Expected: ", output_w, ", Got: ", grad_output.size(dim_w));
  TORCH_CHECK(output_h == grad_output.size(dim_h), "grad_output height unexpected."
    " Expected: ", output_h, ", Got: ", grad_output.size(dim_h));
  TORCH_CHECK(output_d == grad_output.size(dim_d), "grad_output depth unexpected."
    " Expected: ", output_h, ", Got: ", grad_output.size(dim_d));

  set_output_raw_strided(0, input.sizes(), {}, input.options());
}
} // namespace meta

namespace native {

namespace {

void reflection_pad2d_out_template(
    Tensor &output, const Tensor &input, IntArrayRef padding) {
  int dim_w = 2;
  int dim_h = 1;
  int dim_slices = 0;
  int64_t nbatch = 1;

<<<<<<< HEAD
  at::native::padding::check_valid_input<2>(input, padding);
=======
  at::native::padding::check_valid_input<2>(input_, padding);
>>>>>>> b7777c81

  int ndim = input.dim();
  if (ndim == 4) {
    nbatch = input.size(0);
    dim_w++;
    dim_h++;
    dim_slices++;
  }

  /* sizes */
  int64_t pad_l = padding[0];
  int64_t pad_r = padding[1];
  int64_t pad_t = padding[2];
  int64_t pad_b = padding[3];

  int64_t nplane = input.size(dim_slices);
  int64_t input_h = input.size(dim_h);
  int64_t input_w = input.size(dim_w);
  int64_t output_h = input_h + pad_t + pad_b;
  int64_t output_w  = input_w + pad_l + pad_r;

  TORCH_CHECK(pad_l < input_w && pad_r < input_w,
    "Argument #4: Padding size should be less than the corresponding "
    "input dimension, but got: padding (", pad_l, ", ", pad_r,
    ") at dimension ", dim_w, " of input ", ndim);

  TORCH_CHECK(pad_t < input_h && pad_b < input_h,
    "Argument #6: Padding size should be less than the corresponding "
    "input dimension, but got: padding (", pad_t, ", ", pad_b,
    ") at dimension ", dim_h, " of input ", ndim);

  TORCH_CHECK(output_w >= 1 || output_h >= 1,
    "input (H: ", input_h, ", W: ", input_w, ")is too small. Calculated "
    "output H: ", output_h, " W: ", output_w);

  /* resize output */
  if (ndim == 3) {
    output.resize_({nplane, output_h, output_w});
  } else {
    if (input.is_quantized()) {
      // quantized tensor can not be resized with argument `memory_format`
      output.resize_({nbatch, nplane, output_h, output_w});
    } else {
      output.resize_({nbatch, nplane, output_h, output_w}, input.suggest_memory_format());
    }
  }
  reflection_pad2d_kernel(kCPU, output, input, padding);
}

void reflection_pad2d_backward_out_template(
    Tensor &grad_input, const Tensor &grad_output,
    const Tensor &input, IntArrayRef padding) {
  int dim_w = 2;
  int dim_h = 1;
  int dim_plane = 0;

  if (input.ndimension() == 4) {
    dim_w++;
    dim_h++;
    dim_plane++;
  }

  /* sizes */
  int64_t pad_l = padding[0];
  int64_t pad_r = padding[1];
  int64_t pad_t = padding[2];
  int64_t pad_b = padding[3];

  int64_t input_h = input.size(dim_h);
  int64_t input_w = input.size(dim_w);
  int64_t output_h = input_h + pad_t + pad_b;
  int64_t output_w  = input_w + pad_l + pad_r;

  TORCH_CHECK(output_w == grad_output.size(dim_w),
    "gradOutput width unexpected. Expected: ", output_w, ", Got: ",
    grad_output.size(dim_w));

  TORCH_CHECK(output_h == grad_output.size(dim_h),
    "gradOutput height unexpected. Expected: ", output_h, ", Got: ",
    grad_output.size(dim_h));

  /* resize */
  grad_input.resize_(input.sizes(), input.suggest_memory_format());
  grad_input.zero_();

  reflection_pad2d_backward_kernel(kCPU, grad_input, grad_output, padding);
}

} // namespace

// TODO: I tihnk this function should be removed since we implement it with
// TORCH_IMPL_FUNC below
static Tensor& reflection_pad1d_out_cpu(const Tensor& input, IntArrayRef padding,
    Tensor& output) {
  reflection_pad1d_kernel(kCPU, output, input, padding);
  return output;
}

Tensor& reflection_pad1d_out_quantized_cpu(const Tensor& input, IntArrayRef padding,
    Tensor& output) {
  TORCH_CHECK(input.qscheme() == kPerTensorAffine, "Only per tensor quantization is supported");
  set_quantizer_(output, make_per_tensor_affine_quantizer(input.q_scale(), input.q_zero_point(), input.scalar_type()));
  reflection_pad1d_kernel(kCPU, output, input, padding);
  return output;
}

TORCH_IMPL_FUNC(reflection_pad1d_out_cpu)
(const Tensor& input, IntArrayRef padding, const Tensor& output) {
  reflection_pad1d_kernel(kCPU, output, input, padding);
}

TORCH_IMPL_FUNC(reflection_pad1d_backward_out_cpu)(const Tensor& grad_output,
    const Tensor& input,
    IntArrayRef padding,
    const Tensor& grad_input) {
  if (grad_output.numel() == 0) {
    return;
  }

  grad_input.zero_();
  reflection_pad1d_backward_kernel(kCPU, grad_input, grad_output, padding);
}

Tensor& reflection_pad2d_out_cpu(const Tensor& input, IntArrayRef padding,
    Tensor& output) {
  reflection_pad2d_out_template(output, input, padding);
  return output;
}

Tensor reflection_pad2d_cpu(const Tensor& input, IntArrayRef padding) {
  Tensor output = at::empty({0}, input.options());
  reflection_pad2d_out_template(output, input, padding);
  return output;
}

Tensor reflection_pad2d_quantized_cpu(const Tensor& input, IntArrayRef padding) {
  TORCH_CHECK(input.qscheme() == kPerTensorAffine, "Only per tensor quantization is supported");
  Tensor output = at::_empty_affine_quantized({0}, input.options(),
                                           input.q_scale(),
                                           input.q_zero_point());
  reflection_pad2d_out_template(output, input, padding);
  return output;
}

Tensor& reflection_pad2d_backward_out_cpu(const Tensor& grad_output,
    const Tensor& input,
    IntArrayRef padding,
    Tensor& grad_input) {
  reflection_pad2d_backward_out_template(
    grad_input, grad_output, input, padding);
  return grad_input;
}

Tensor reflection_pad2d_backward_cpu(
    const Tensor& grad_output,
    const Tensor& input,
    IntArrayRef padding) {
  auto grad_input = at::empty({0}, input.options());
  reflection_pad2d_backward_out_template(
    grad_input, grad_output, input, padding);
  return grad_input;
}

TORCH_IMPL_FUNC(reflection_pad3d_out_cpu)
(const Tensor& input, IntArrayRef padding, const Tensor& output) {
  // TODO: move this to TORCH_META_FUNC when CUDA has channels last support
  output.resize_(output.sizes(), input.suggest_memory_format());

  reflection_pad3d_kernel(kCPU, output, input, padding);
}

TORCH_IMPL_FUNC(reflection_pad3d_backward_out_cpu)(const Tensor& grad_output,
    const Tensor& input,
    IntArrayRef padding,
    const Tensor& grad_input) {
  if (grad_output.numel() == 0) {
    return;
  }

  // TODO: move this to TORCH_META_FUNC when CUDA has channels last support
  grad_input.resize_(input.sizes(), input.suggest_memory_format());

  grad_input.zero_();
  reflection_pad3d_backward_kernel(kCPU, grad_input, grad_output, padding);
}

DEFINE_DISPATCH(reflection_pad1d_kernel);
DEFINE_DISPATCH(reflection_pad1d_backward_kernel);
DEFINE_DISPATCH(reflection_pad2d_kernel);
DEFINE_DISPATCH(reflection_pad2d_backward_kernel);
DEFINE_DISPATCH(reflection_pad3d_kernel);
DEFINE_DISPATCH(reflection_pad3d_backward_kernel);

} // namespace native
} // namespace at<|MERGE_RESOLUTION|>--- conflicted
+++ resolved
@@ -219,11 +219,7 @@
   int dim_slices = 0;
   int64_t nbatch = 1;
 
-<<<<<<< HEAD
   at::native::padding::check_valid_input<2>(input, padding);
-=======
-  at::native::padding::check_valid_input<2>(input_, padding);
->>>>>>> b7777c81
 
   int ndim = input.dim();
   if (ndim == 4) {
@@ -305,10 +301,6 @@
     "gradOutput height unexpected. Expected: ", output_h, ", Got: ",
     grad_output.size(dim_h));
 
-  /* resize */
-  grad_input.resize_(input.sizes(), input.suggest_memory_format());
-  grad_input.zero_();
-
   reflection_pad2d_backward_kernel(kCPU, grad_input, grad_output, padding);
 }
 
@@ -372,6 +364,8 @@
     const Tensor& input,
     IntArrayRef padding,
     Tensor& grad_input) {
+  grad_input.resize_as_(input, input.suggest_memory_format());
+  grad_input.zero_();
   reflection_pad2d_backward_out_template(
     grad_input, grad_output, input, padding);
   return grad_input;
@@ -381,7 +375,7 @@
     const Tensor& grad_output,
     const Tensor& input,
     IntArrayRef padding) {
-  auto grad_input = at::empty({0}, input.options());
+  auto grad_input = at::zeros_like(input, input.suggest_memory_format());
   reflection_pad2d_backward_out_template(
     grad_input, grad_output, input, padding);
   return grad_input;
