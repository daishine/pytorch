#include <ATen/core/Tensor.h>
#include <ATen/cuda/CUDAUtils.h>
#include <ATen/Dispatch.h>

#ifndef USE_ROCM
#include <cutlass/cutlass.h>
#include <cutlass/epilogue/thread/linear_combination.h>
#include <ATen/native/sparse/cuda/cutlass/gemm_sparse_row_broadcast.h>
#endif

#include <type_traits>
#include <tuple>

#ifndef USE_ROCM
#define CUTLASS_STATUS_CHECK(status)                                      \
  {                                                                       \
    TORCH_CHECK(status == cutlass::Status::kSuccess,                      \
                "Got CUTLASS error: ", cutlassGetStatusString(status));   \
  }
#endif

namespace at {
namespace native {

#ifndef USE_ROCM
// This kernel is for creating 2:4 sparse matrix metadata for given
// "mask" matrix corresponding to the original dense matrix.  The
// "mask" matrix contains true values where dense matrix elements are
// zeros, and false values otherwise.  The "mask" matrix has
// "length_m" rows and "length_n" columns, and it is assumed that this
// matrix is in row-major format, with row stride "mask_stride" (and
// that the column stride is 1).  The kernel will store metadata in
// "meta" matrix, and it is also assumed that this matrix is in
// row-major format, with row stride "meta_stride" (and with the
// column stride equals 1).  If the "mask" matrix is not in 2:4 sparse
// format, the kernel will set value pointed by "error" to 1.
//
// This kernel could be improved for efficiency, but it should be
// called once for given sparse operand, so it should not affect
// performance much.
template<typename T>
__global__ void two_four_create_meta_kernel(
      const int length_m, const int length_k, const int mask_stride,
      const bool* mask, const int meta_stride, T* meta, int* error) {
    const auto k = blockDim.x * blockIdx.x + threadIdx.x;
    const auto m = blockDim.y * blockIdx.y + threadIdx.y;

    const auto in_range = m < length_m && k < length_k / 4;
    unsigned active_mask = __ballot_sync(0xffffffff, in_range);
    if (!in_range) {
        return;
    }

    T val = 0;
    const auto pos0 = mask[m * mask_stride + k * 4];
    const auto pos1 = mask[m * mask_stride + k * 4 + 1];
    const auto pos2 = mask[m * mask_stride + k * 4 + 2];
    const auto pos3 = mask[m * mask_stride + k * 4 + 3];
    const auto pos_tuple = std::make_tuple(pos0, pos1, pos2, pos3);

    // See
    // https://docs.nvidia.com/cuda/parallel-thread-execution/index.html#warp-level-sparse-matrix-storage
    // There are only 6 valid configurations (4 choose 2) and for each
    // there is a special number.
    if (pos_tuple == std::make_tuple(1, 1, 0, 0)) {
        val = 4; // 0100
    } else if (pos_tuple == std::make_tuple(1, 0, 1, 0)) {
        val = 8; // 1000
    } else if (pos_tuple == std::make_tuple(0, 1, 1, 0)) {
        val = 9; // 1001
    } else if (pos_tuple == std::make_tuple(1, 0, 0, 1)) {
        val = 12; // 1100
    } else if (pos_tuple == std::make_tuple(0, 1, 0, 1)) {
        val = 13; // 1101
    } else if (pos_tuple == std::make_tuple(0, 0, 1, 1)) {
        val = 14; // 1110
    } else {
        atomicExch(error, 1);
    }

    auto tile_size = 2 * sizeof(T);
    for (auto i = 1; i < tile_size; i *= 2) {
        val |= __shfl_down_sync(active_mask, val, i) << (4 * i);
    }
    if (k % tile_size == 0) {
        meta[m * meta_stride + k / tile_size] = val;
    }
}

// This kernel reimplements reorder_meta() function from
// tools/util/include/cutlass/util/host_reorder.h file from CUTLASS
// source distribution.  The purpose of having CUDA version of this
// function is to avoid to copy meta matrix to CPU and back, as
// CUTLASS for now supplies only host versio of this function.
//
// Alike to the above kernel, this kernel should be called once for
// given sparse operand, so not much effort is put into the
// optimization (hopefully, CUTLASS may provide own CUDA version at
// some point).
template <typename Element, typename LayoutSrc, typename LayoutDest>
__global__ void two_four_reorder_meta_kernel(
      const int length_m, const int length_k,
      const cutlass::TensorRef<Element, LayoutSrc> src,
      cutlass::TensorRef<Element, LayoutDest> dst) {
    const int k = blockDim.x * blockIdx.x + threadIdx.x;
    const int m = blockDim.y * blockIdx.y + threadIdx.y;

    if (m >= length_m || k >= length_k) {
        return;
    }

    // First reorder the rows.
    int group = (sizeof(Element) == 2) ? 32 : 16;
    int interweave = (sizeof(Element) == 2) ? 4 : 2;

    int dst_row = m / group * group + (m % 8) * interweave + (m % group) / 8;
    int dst_col = k;

    // Next swizzle the 2x2 blocks from Z to N.
    if (((dst_row % 2) == 0) && ((dst_col % 2) == 1)) {
      ++dst_row;
      --dst_col;
    } else if (((dst_row % 2) == 1) && ((dst_col % 2) == 0)) {
      --dst_row;
      ++dst_col;
    }
    dst.at({dst_row, dst_col}) = src.at({m, k});
}

// Wrapper function for CUTLASS sparse GEMM implementation, used
// solely to simplify dispatching from _structured_sparse_linear()
// function below.
template <
    typename ElementInputA,
    typename ElementInputB,
    typename ElementOutput,
    typename ElementAccumulator,
    typename ElementComputeEpilogue,
    typename ThreadblockShape,
    typename WarpShape,
    typename InstructionShape,
    typename EpilogueOp,
    typename LayoutInputA,
    typename LayoutInputB>
std::tuple<Tensor, Tensor> two_four_sgemm_cutlass(
    const Tensor& tensor_a,
    const at::IntArrayRef::value_type& tensor_a_stride,
    const Tensor& tensor_b,
    const at::IntArrayRef::value_type& tensor_b_stride,
    const Tensor& tensor_c, const Tensor& mask_or_meta) {
    // Fix CUTLASS sparse GEMM template arguments that are not
    // provided as template argument of this function, and create an
    // alias for particular instantiation of this template.
    using LayoutOutput = cutlass::layout::RowMajor; // Result of the operation will be provided in row-major format.
    using MMAOp = cutlass::arch::OpClassTensorOp; // Tensor cores are to be used for maximum performance.
    using SmArch = cutlass::arch::Sm80; // Only CC 8.x devices are suported at the moment.
    using SwizzleThreadBlock = cutlass::gemm::threadblock::GemmIdentityThreadblockSwizzle<>; // This choice provides good performance across wide range of operand sizes.
    constexpr int NumStages = 3; // This choice provides good performance across wide range of operand sizes.
    using Gemm = cutlass::gemm::device::SparseGemmRowBroadcast<
        ElementInputA,
        LayoutInputA,
        ElementInputB,
        LayoutInputB,
        ElementOutput,
        LayoutOutput,
        ElementAccumulator,
        MMAOp,
        SmArch,
        ThreadblockShape,
        WarpShape,
        InstructionShape,
        EpilogueOp,
        SwizzleThreadBlock,
        NumStages>;

    // Datatype and layout of metadata matrix are inferred from sparse
    // GEMM template.
    using ElementInputE = typename Gemm::ElementE;
    using LayoutInputE = cutlass::layout::RowMajor;
    using ReorderedLayoutInputE = typename Gemm::LayoutE;

    constexpr auto kSparse = Gemm::kSparse;
    constexpr int kElementsPerElementE = Gemm::kElementsPerElementE;

    // Operand sizes.
    const int length_m = tensor_a.size(0);
    const int length_k = tensor_b.size(0);
    const int length_n = tensor_b.size(1);
    const auto meta_ncols = length_k / kSparse / kElementsPerElementE;

    // Check for current CUTLASS limitations w.r.t. input sizes.
    constexpr auto input_a_16bit = sizeof(ElementInputA) == 2;
    TORCH_CHECK(length_m % 32 == 0,
        "two_four_sgemm_cutlass: Number of rows of sparse matrix must be "
        "divisible by 32");
    TORCH_CHECK(length_k % (input_a_16bit ? 64 : 128) == 0,
        "two_four_sgemm_cutlass: Number of rows of dense matrix must be "
        "divisible by ", (input_a_16bit ? 64 : 128));
    TORCH_CHECK(length_n % (input_a_16bit ? 8 : 16) == 0,
        "two_four_sgemm_cutlass: Number of columns of dense matrix must be "
        "divisible by ", (input_a_16bit ? 8 : 16));

    // Determine PyTorch datatype for the metadata matrix.
    auto meta_dtype = at::kChar;
    switch (sizeof(ElementInputE)) {
    case 1:
        break;
    case 2:
        meta_dtype = at::kShort;
        break;
    case 4:
        meta_dtype = at::kInt;
        break;
    default:
        AT_ERROR("two_four_sgemm_cutlass: invalid size of meta tensor datatype "
                 "encountered");
    }

    // Determine PyTorch datatype for the output matrix.
    auto tensor_d_dtype = at::kChar;
    if constexpr (std::is_same_v<ElementOutput, int32_t>) {
        tensor_d_dtype = at::kInt;
    }
    else if constexpr (std::is_same_v<ElementOutput, cutlass::half_t>) {
        tensor_d_dtype = at::kHalf;
    } else if constexpr (std::is_same_v<ElementOutput, cutlass::bfloat16_t>) {
        tensor_d_dtype = at::kBFloat16;
    }
    else {
        AT_ERROR("two_four_sgemm_cutlass: invalid datatype for sparse GEMM ",
                 " output encountered");
    }
    if (tensor_c.numel() != 0) {
        TORCH_CHECK(tensor_c.dtype() == tensor_d_dtype,
                    "two_four_sgemm_cutlass: Expected spars GTEMM bias "
                    "datatype ", tensor_d_dtype, ", but got ",
                    tensor_c.dtype());
    }

    // Create output matrix.
    Tensor tensor_d;
    if (tensor_c.numel() != 0) {
        tensor_d = tensor_c.new_empty({length_m, length_n});
    } else {
        tensor_d =
            tensor_a.new_empty({length_m, length_n},
                               at::TensorOptions().dtype(tensor_d_dtype));
    }

    // If mask matrix passed as an argument, create metadata matrix.
    // CUTLASS required metadata matrix in a shuffled order, so
    // perform the reordering in that case too.
    Tensor meta_reordered;
    if (mask_or_meta.dtype() == at::kBool) {
        auto mask = mask_or_meta;

        // Check dimensions and format of the mask matrix.
        TORCH_CHECK(mask.layout() == Layout::Strided,
            "two_four_sgemm_cutlass: Expected mask argument to be strided, but "
            "got layout ", mask.layout());
        TORCH_CHECK(mask.dim() == 2,
            "two_four_sgemm_cutlass: Expected mask argument to be 2D tensor, "
            "got ", mask.dim(), " dims");
        const auto strides_mask = mask.strides();
        TORCH_CHECK(strides_mask[1] == 1,
            "two_four_sgemm_cutlass: Invalid strides for mask_or_meta "
            "argument: row stride = ", strides_mask[0], ", column stride = ",
            strides_mask[1]);

        // Create tensor for metadata matrix, and run CUDA kernel to
        // build this matrix from mask matrix.
        auto meta = mask.new_empty({length_m, meta_ncols},
                                   at::TensorOptions().dtype(meta_dtype));
        auto error = mask.new_zeros({1}, at::TensorOptions().dtype(at::kInt));
        two_four_create_meta_kernel<<<
            dim3((length_k + 63) / 64, (length_m + 15) / 16),
            dim3(16, 16),
            0,
            at::cuda::getCurrentCUDAStream()>>> (
                length_m, length_k, strides_mask[0], (bool*)mask.data_ptr(),
                meta.stride(0), (ElementInputE*)meta.data_ptr(),
                (int*)error.data_ptr());
        C10_CUDA_KERNEL_LAUNCH_CHECK();
        TORCH_CHECK(error.item().equal(0),
                    "two_four_sgemm_cutlass: Mask matrix is not 2:4 sparse");

        // Create tensor for reordered metadata matrix, and run CUDA
        // kernel to build this matrix from above calculated metadata matrix.
        meta_reordered = meta.new_empty(meta.sizes());
        auto meta_device_ref =
            cutlass::TensorRef<ElementInputE, cutlass::layout::RowMajor>(
                (ElementInputE*)meta.data_ptr(),
                LayoutInputE::packed({length_m, meta_ncols}));
        auto meta_reordered_device_ref =
            cutlass::TensorRef<ElementInputE, ReorderedLayoutInputE>(
                (ElementInputE*)meta_reordered.data_ptr(),
                ReorderedLayoutInputE::packed({length_m, meta_ncols}));
        two_four_reorder_meta_kernel<<<
            dim3((meta_ncols + 15) / 16, (length_m + 15) / 16),
            dim3(16, 16),
            0,
            at::cuda::getCurrentCUDAStream()>>> (
                length_m, meta_ncols, meta_device_ref,
                meta_reordered_device_ref);
        C10_CUDA_KERNEL_LAUNCH_CHECK();
    }
    else {
        TORCH_CHECK(mask_or_meta.dtype() == meta_dtype,
                    "two_four_sgemm_cutlass: Expected mask_or_meta datatype ",
                    meta_dtype, ", but got ",
                    mask_or_meta.dtype());
        meta_reordered = mask_or_meta;
    }

    // Prepare arguments for CUTLASS sparse GEMM kernel.
    cutlass::gemm::GemmCoord problem_size(length_m, length_n, length_k);
    LayoutInputA layout_a(tensor_a_stride);
    LayoutInputB layout_b(tensor_b_stride);
    LayoutOutput layout_c(tensor_c.numel() != 0 ? tensor_c.stride(0) : 0);
    LayoutOutput layout_d(tensor_d.stride(0));
    auto tensor_a_device_ref =
        cutlass::TensorRef<ElementInputA, LayoutInputA>(
            (ElementInputA*)tensor_a.data_ptr(), layout_a);
    auto tensor_b_device_ref =
        cutlass::TensorRef<ElementInputB, LayoutInputB>(
            (ElementInputB*)tensor_b.data_ptr(), layout_b);
    auto tensor_c_device_ref =
        cutlass::TensorRef<ElementOutput, LayoutOutput>(
            (ElementOutput*)(tensor_c.numel() != 0 ?
                             tensor_c.data_ptr() : tensor_d.data_ptr()),
            layout_c);
    auto tensor_d_device_ref =
        cutlass::TensorRef<ElementOutput, LayoutOutput>(
            (ElementOutput*)tensor_d.data_ptr(), layout_d);
    auto tensor_e_reordered_device_ref =
        cutlass::TensorRef<ElementInputE, ReorderedLayoutInputE>(
            (ElementInputE*)meta_reordered.data_ptr(),
            ReorderedLayoutInputE::packed({length_m, meta_ncols}));
    ElementComputeEpilogue alpha(1);
    ElementComputeEpilogue beta(tensor_c.numel() != 0 ? 1 : 0);
    constexpr int split_k_slices = 1;

    // Create a tuple of CUTLASS sparse GEMM kernel arguments.
    typename Gemm::Arguments arguments{
        problem_size,
        tensor_a_device_ref,
        tensor_b_device_ref,
        tensor_c_device_ref,
        tensor_d_device_ref,
        tensor_e_reordered_device_ref,
        {alpha, beta},
        split_k_slices};

    cutlass::Status status;

    // Create CUTLASS sparse GEMM kernel object.
    Gemm gemm_op;

    // Verify that sparse GEMM operation with given arguments can be
    // performed by CUTLASS.
    status = gemm_op.can_implement(arguments);
    CUTLASS_STATUS_CHECK(status);

    // Allocate workspace for CUTLASS sparse GEMM kernel.
    const auto workspace_size = Gemm::get_workspace_size(arguments);
    auto workspace = tensor_a.new_empty({(int64_t)workspace_size},
                                        at::TensorOptions().dtype(at::kByte));

    // Initialize CUTLASS sparse GEMM object.
    status = gemm_op.initialize(arguments, workspace.data_ptr(),
                                at::cuda::getCurrentCUDAStream());
    CUTLASS_STATUS_CHECK(status);

    // Perform sparse GEMM operation.
    status = gemm_op.run(at::cuda::getCurrentCUDAStream());
    CUTLASS_STATUS_CHECK(status);

    C10_CUDA_KERNEL_LAUNCH_CHECK();

    return std::make_tuple(tensor_d, meta_reordered);
}

// Dispatch according to the input tensors layouts combination.
template <
    typename ElementInputA,
    typename ElementInputB,
    typename ElementOutput,
    typename ElementAccumulator,
    typename ElementComputeEpilogue,
    typename ThreadblockShape,
    typename WarpShape,
    typename InstructionShape,
    typename EpilogueOp,
    bool EnableRowMajorRowMajorLayouts,
    bool EnableRowMajorColumnMajorLayouts,
    bool EnableColumnMajorRowMajorLayouts,
    bool EnableColumnMajorColumnMajorLayouts>
std::tuple<Tensor, Tensor> two_four_sgemm_cutlass_dispatch_layouts(
    const Tensor& tensor_a, const Tensor& tensor_b, const Tensor& tensor_c,
    const Tensor& mask_or_meta) {
    // Determine layouts (row-major or column-major) of input tensors.
    const auto strides_a = tensor_a.strides();
    auto tensor_a_row_major = strides_a[1] == 1;
    auto tensor_a_stride = tensor_a_row_major ? strides_a[0] : strides_a[1];
    const auto strides_b = tensor_b.strides();
    auto tensor_b_row_major = strides_b[1] == 1;
    auto tensor_b_stride = tensor_b_row_major ? strides_b[0] : strides_b[1];

    // Perform dispatching.
    if constexpr (EnableRowMajorRowMajorLayouts) {
        if (tensor_a_row_major && tensor_b_row_major) {
            return two_four_sgemm_cutlass<
                ElementInputA,
                ElementInputB,
                ElementOutput,
                ElementAccumulator,
                ElementComputeEpilogue,
                ThreadblockShape,
                WarpShape,
                InstructionShape,
                EpilogueOp,
                cutlass::layout::RowMajor,
                cutlass::layout::RowMajor>(
                tensor_a,
                tensor_a_stride,
                tensor_b,
                tensor_b_stride,
                tensor_c,
                mask_or_meta);
        }
    }
    if constexpr (EnableRowMajorColumnMajorLayouts) {
        if (tensor_a_row_major && !tensor_b_row_major) {
            return two_four_sgemm_cutlass<
                ElementInputA,
                ElementInputB,
                ElementOutput,
                ElementAccumulator,
                ElementComputeEpilogue,
                ThreadblockShape,
                WarpShape,
                InstructionShape,
                EpilogueOp,
                cutlass::layout::RowMajor,
                cutlass::layout::ColumnMajor>(
                tensor_a,
                tensor_a_stride,
                tensor_b,
                tensor_b_stride,
                tensor_c,
                mask_or_meta);
        }
    }
    if constexpr (EnableColumnMajorRowMajorLayouts) {
        if (!tensor_a_row_major && tensor_b_row_major) {
            return two_four_sgemm_cutlass<
                ElementInputA,
                ElementInputB,
                ElementOutput,
                ElementAccumulator,
                ElementComputeEpilogue,
                ThreadblockShape,
                WarpShape,
                InstructionShape,
                EpilogueOp,
                cutlass::layout::ColumnMajor,
                cutlass::layout::RowMajor>(
                tensor_a,
                tensor_a_stride,
                tensor_b,
                tensor_b_stride,
                tensor_c,
                mask_or_meta);
        }
    }
    if constexpr (EnableColumnMajorColumnMajorLayouts) {
        if (!tensor_a_row_major && !tensor_b_row_major) {
            return two_four_sgemm_cutlass<
                ElementInputA,
                ElementInputB,
                ElementOutput,
                ElementAccumulator,
                ElementComputeEpilogue,
                ThreadblockShape,
                WarpShape,
                InstructionShape,
                EpilogueOp,
                cutlass::layout::ColumnMajor,
                cutlass::layout::ColumnMajor>(
                tensor_a,
                tensor_a_stride,
                tensor_b,
                tensor_b_stride,
                tensor_c,
                mask_or_meta);
        }
    }

    AT_ERROR("two_four_sgemm_cutlass_dispatch_layouts: Combination of ",
             tensor_a_row_major ? "row-major" : "column_major", "and ",
             tensor_b_row_major ? "row-major" : "column_major",
             " layouts for input tensors is not supported");
    return std::make_tuple(Tensor{}, Tensor{});
}

// Dispatch according to the activation functions enabled.
template <
    typename ElementInputA,
    typename ElementInputB,
    typename ElementOutput,
    typename ElementAccumulator,
    typename ElementComputeEpilogue,
    typename ThreadblockShape,
    typename WarpShape,
    typename InstructionShape,
    bool EnableRowMajorRowMajorLayouts,
    bool EnableRowMajorColumnMajorLayouts,
    bool EnableColumnMajorRowMajorLayouts,
    bool EnableColumnMajorColumnMajorLayouts,
    bool EnableActivationNone,
    bool EnableActivationReLU,
    bool EnableActivationSiLU>
std::tuple<Tensor, Tensor> two_four_sgemm_cutlass_dispatch_layouts_activation(
    const Tensor& tensor_a, const Tensor& tensor_b, const Tensor& tensor_c,
    const Tensor& mask_or_meta, const c10::string_view& activation) {
    // Perform dispatching.
    if constexpr (EnableActivationNone) {
        if (activation == "none") {
            using EpilogueOp =
                cutlass::epilogue::thread::LinearCombination<
                    ElementOutput,
                    128 / cutlass::sizeof_bits<ElementOutput>::value,
                    ElementAccumulator,
                    ElementComputeEpilogue>;
            return two_four_sgemm_cutlass_dispatch_layouts<
                ElementInputA,
                ElementInputB,
                ElementOutput,
                ElementAccumulator,
                ElementComputeEpilogue,
                ThreadblockShape,
                WarpShape,
                InstructionShape,
                EpilogueOp,
                EnableRowMajorRowMajorLayouts,
                EnableRowMajorColumnMajorLayouts,
                EnableColumnMajorRowMajorLayouts,
                EnableColumnMajorColumnMajorLayouts>(
                tensor_a,
                tensor_b,
                tensor_c,
                mask_or_meta);
        }
    }
    if constexpr (EnableActivationReLU) {
        if (activation == "relu") {
            using EpilogueOp =
                cutlass::epilogue::thread::LinearCombinationRelu<
                    ElementOutput,
                    128 / cutlass::sizeof_bits<ElementOutput>::value,
                    ElementAccumulator,
                    ElementComputeEpilogue>;
            return two_four_sgemm_cutlass_dispatch_layouts<
                ElementInputA,
                ElementInputB,
                ElementOutput,
                ElementAccumulator,
                ElementComputeEpilogue,
                ThreadblockShape,
                WarpShape,
                InstructionShape,
                EpilogueOp,
                EnableRowMajorRowMajorLayouts,
                EnableRowMajorColumnMajorLayouts,
                EnableColumnMajorRowMajorLayouts,
                EnableColumnMajorColumnMajorLayouts>(
                tensor_a,
                tensor_b,
                tensor_c,
                mask_or_meta);
        }
    }
    if constexpr (EnableActivationSiLU) {
        if (activation == "silu") {
            using EpilogueOp =
                cutlass::epilogue::thread::LinearCombinationSilu<
                    ElementOutput,
                    128 / cutlass::sizeof_bits<ElementOutput>::value,
                    ElementAccumulator,
                    ElementComputeEpilogue>;
            return two_four_sgemm_cutlass_dispatch_layouts<
                ElementInputA,
                ElementInputB,
                ElementOutput,
                ElementAccumulator,
                ElementComputeEpilogue,
                ThreadblockShape,
                WarpShape,
                InstructionShape,
                EpilogueOp,
                EnableRowMajorRowMajorLayouts,
                EnableRowMajorColumnMajorLayouts,
                EnableColumnMajorRowMajorLayouts,
                EnableColumnMajorColumnMajorLayouts>(
                tensor_a,
                tensor_b,
                tensor_c,
                mask_or_meta);
        }
    }

    AT_ERROR("two_four_sgemm_cutlass_dispatch_layouts: Activation \"",
             activation, "\" is not supported for given input tensors");
    return std::make_tuple(Tensor{}, Tensor{});
}
#endif

// Perform linear transformation, but using corresponding CUTLASS
// sparse GEMM kernel, to given arguments:
//     output = input * weight.T + bias
// The "input" tensor is a dense tensor, while the "weight" tensor is
// a matrix with 2:4 sparsity pattern.  The "bias" tensor is optional;
// if provided, it should be a vector, with the number of elements
// equal to the number of rows of "weight" matrix.  It is assumed
// that.  It is assummed that "input", after squashing eventual batch
// dimensions with the next-to-last dimension of this tensor, and
// "weight" tensors are supplied either in row-major or column-major
// layouts (different layouts between these two tensors are OK, but
// not all combinations of formats are supported for some datatypes of
// these matrices).  The "mask_or_meta" argument contains either a
// mask matrix corresponding to the original dense matrix with 2:4
// sparsity pattern, from which sparse matrix "weight" is compressed,
// or to the corresponding metadata matrix.  The function
// differentiates between these two cases by the datatype of
// "mask_or_meta" tensor: if it is of boolean datatype, then it is
// assumed that the mask matrix is passed, otherwise it is assumed
// that the metadata matrix is passed.  In the first case, metadata
// matrix is calculated from the matrix matrix.  The function returns
// a tuple with output tensor, and metadata tensor (that is a matrix,
// either calculated by this function, in case mask is passed as
// "mask_or_meta" argument, or the same one that is passed to this
// function otherwise).
//
// There exists numerous limitations of CUTLASS sparse GEMM kernel,
// with regards to sizes and alignments of input tensors, their
// layouts and datatypes, and so on; this is the reason for large
// number of checks throughout the code.
std::tuple<Tensor, Tensor> _structured_sparse_linear(
      const Tensor& input, const Tensor& weight,
      const Tensor& mask_or_meta, const c10::optional<Tensor>& bias) {
#ifndef USE_ROCM
    // No need to check that all tensors are on CUDA device, as this
    // is provided by dispatch.

    // Introduce alias names for arguments, according to the CUTLASS
    // naming conventions.  Also, squash the batch dimensions of the
    // input tensor with its next-to-last dimensions.
    const auto input_sizes = input.sizes().vec();
    const auto tensor_a = weight;
    const auto tensor_b =
        input.reshape({-1, input_sizes.back()}).transpose(-1, -2);
    const auto tensor_c = bias.has_value() ? *bias : Tensor{};

    // For now, only CC 8.x devices are supported.
    const auto dprops = at::cuda::getCurrentDeviceProperties();
    const auto is_sm8x = dprops->major == 8;
    TORCH_CHECK(is_sm8x,
                "torch._structured_sparse_linear: Supported only on GPUs with "
                "compute capability 8.x");

    // Validate datatypes of input tensors.
    TORCH_CHECK(tensor_a.dtype() == at::kChar ||
                tensor_a.dtype() == at::kHalf ||
                tensor_a.dtype() == at::kBFloat16,
                "torch._structured_sparse_linear: The weight datatype ",
                tensor_a.dtype(), " is not supported");
    TORCH_CHECK(tensor_b.dtype() == tensor_a.dtype(),
                "torch._structured_sparse_linear: Expected input datatype ",
                tensor_a.dtype(), ", but got ", tensor_b.dtype());

    // Validate layouts of input tensors.
    TORCH_CHECK(tensor_a.layout() == Layout::Strided,
                "torch._structured_sparse_linear: Expected weight argument "
                "to be strided, but got layout ", tensor_a.layout());
    TORCH_CHECK(tensor_a.dim() == 2,
                "torch._structured_sparse_linear: Expected weight argument "
                "to be 2D tensor, got ", tensor_a.dim(), " dims");
    const auto strides_a = tensor_a.strides();
    TORCH_CHECK((strides_a[0] == 1 || strides_a[1] == 1) &&
                strides_a[0] != strides_a[1],
                "torch._structured_sparse_linear: Invalid strides for weight "
                "argument: row stride = ", strides_a[0], ", column stride = ",
                strides_a[1]);
    TORCH_CHECK(tensor_b.layout() == Layout::Strided,
                "torch._structured_sparse_linear: Expected input argument "
                "to be strided, but got layout ", tensor_b.layout());
    TORCH_CHECK(tensor_b.dim() == 2,
                "torch._structured_sparse_linear: Expected input argument "
                "to be 2D tensor, got ", tensor_b.dim(), " dims");
    const auto strides_b = tensor_b.strides();
    TORCH_CHECK((strides_b[0] == 1 || strides_b[1] == 1) &&
                strides_b[0] != strides_b[1],
                "torch._structured_sparse_linear: Invalid strides for input "
                "argument: row stride = ", strides_b[0], ", column stride = ",
                strides_b[1]);
    if (tensor_c.numel() != 0) {
        TORCH_CHECK(tensor_c.layout() == Layout::Strided,
                    "torch._structured_sparse_linear: Expected bias argument "
                    "to be strided, but got layout ", tensor_c.layout());
        TORCH_CHECK(tensor_c.dim() == 1,
                    "torch._structured_sparse_linear: Expected bias argument "
                    "to be 1D tensor, got ", tensor_c.dim(), " dims");
    }

    // Validate sizes of input tensors.
    TORCH_CHECK(tensor_a.size(1) == tensor_b.size(0) / 2,
                "torch._structured_sparse_linear: Expected weight argument "
                "to have ", tensor_b.size(0) / 2, " columns, but got ",
                tensor_a.size(1));
    if (tensor_c.numel() != 0) {
        TORCH_CHECK(tensor_c.size(0) == tensor_a.size(0),
                    "torch._structured_sparse_linear: Expected bias argument "
                    "to have ", tensor_a.size(0), " elements, but got ",
                    tensor_c.size(0));
    }

    // Call wrapper function for CUTLASS sparse GEMM, dispatching on
    // the input datatype, and then on input tensors layouts.
    // According to the input tensors datatypes and layouts,
    // correspnding template arguments are supplied for instantiating
    // the wrapper function.  The tile sizes template arguments are
    // selected according to the CUTLASS profiler results, for number
    // of runs.
    std::tuple<Tensor, Tensor> result;
    AT_DISPATCH_SWITCH(
        tensor_a.scalar_type(),
        "_structured_sparse_linear",
        AT_DISPATCH_CASE(
            at::ScalarType::Char,
            [&]() {
                using ElementInputA = int8_t;
                using ElementInputB = int8_t;
                using ElementOutput = int32_t;
                using ElementAccumulator = int32_t;
                using ElementComputeEpilogue = int32_t;
                using ThreadblockShape = cutlass::gemm::GemmShape<128, 128, 128>;
                using WarpShape = cutlass::gemm::GemmShape<64, 64, 128>;
                using InstructionShape = cutlass::gemm::GemmShape<16, 8, 64>;
<<<<<<< HEAD
                using EpilogueOp = cutlass::epilogue::thread::LinearCombination<
                    ElementOutput,
                    128 / cutlass::sizeof_bits<ElementOutput>::value,
                    ElementAccumulator,
                    ElementComputeEpilogue>;
                if (tensor_a_row_major && !tensor_b_row_major) {
                    result = two_four_sgemm_cutlass<
                        ElementInputA,
                        ElementInputB,
                        ElementOutput,
                        ElementAccumulator,
                        ElementComputeEpilogue,
                        ThreadblockShape,
                        WarpShape,
                        InstructionShape,
                        EpilogueOp,
                        cutlass::layout::RowMajor,
                        cutlass::layout::ColumnMajor>(
                        tensor_a,
                        tensor_a_stride,
                        tensor_b,
                        tensor_b_stride,
                        tensor_c,
                        mask_or_meta);
                    return;
                }
                AT_ERROR("torch._structured_sparse_linear: Combination of "
                         "weight in ",
                         tensor_a_row_major ? "row-major" : "column_major",
                         " layout and input in ",
                         tensor_b_row_major ? "row-major" : "column_major",
                         " layout is not supported");
=======
                const auto EnableRowMajorRowMajorLayouts = false;
                const auto EnableRowMajorColumnMajorLayouts = true;
                const auto EnableColumnMajorRowMajorLayouts = false;
                const auto EnableColumnMajorColumnMajorLayouts = false;
                const auto EnableActviationNone = true;
                const auto EnableActviationReLU = true;
                const auto EnableActviationSiLU = false;
                result = two_four_sgemm_cutlass_dispatch_layouts_activation<
                    ElementInputA,
                    ElementInputB,
                    ElementOutput,
                    ElementAccumulator,
                    ElementComputeEpilogue,
                    ThreadblockShape,
                    WarpShape,
                    InstructionShape,
                    EnableRowMajorRowMajorLayouts,
                    EnableRowMajorColumnMajorLayouts,
                    EnableColumnMajorRowMajorLayouts,
                    EnableColumnMajorColumnMajorLayouts,
                    EnableActviationNone,
                    EnableActviationReLU,
                    EnableActviationSiLU>(
                    tensor_a,
                    tensor_b,
                    tensor_c,
                    mask_or_meta,
                    activation);
                return;
>>>>>>> 58feefa4
            })
        AT_DISPATCH_CASE(
            at::ScalarType::Half,
            [&]() {
                using ElementInputA = cutlass::half_t;
                using ElementInputB = cutlass::half_t;
                using ElementOutput = cutlass::half_t;
                using ElementAccumulator = float;
                using ElementComputeEpilogue = float;
                using ThreadblockShape = cutlass::gemm::GemmShape<128, 128, 64>;
                using WarpShape = cutlass::gemm::GemmShape<64, 64, 64>;
                using InstructionShape = cutlass::gemm::GemmShape<16, 8, 32>;
<<<<<<< HEAD
                using EpilogueOp = cutlass::epilogue::thread::LinearCombination<
                    ElementOutput,
                    128 / cutlass::sizeof_bits<ElementOutput>::value,
                    ElementAccumulator,
                    ElementComputeEpilogue>;
                if (tensor_a_row_major && tensor_b_row_major) {
                    result = two_four_sgemm_cutlass<
                        ElementInputA,
                        ElementInputB,
                        ElementOutput,
                        ElementAccumulator,
                        ElementComputeEpilogue,
                        ThreadblockShape,
                        WarpShape,
                        InstructionShape,
                        EpilogueOp,
                        cutlass::layout::RowMajor,
                        cutlass::layout::RowMajor>(
                        tensor_a,
                        tensor_a_stride,
                        tensor_b,
                        tensor_b_stride,
                        tensor_c,
                        mask_or_meta);
                    return;
                }
                if (tensor_a_row_major && !tensor_b_row_major) {
                    result = two_four_sgemm_cutlass<
                        ElementInputA,
                        ElementInputB,
                        ElementOutput,
                        ElementAccumulator,
                        ElementComputeEpilogue,
                        ThreadblockShape,
                        WarpShape,
                        InstructionShape,
                        EpilogueOp,
                        cutlass::layout::RowMajor,
                        cutlass::layout::ColumnMajor>(
                        tensor_a,
                        tensor_a_stride,
                        tensor_b,
                        tensor_b_stride,
                        tensor_c,
                        mask_or_meta);
                    return;
                }
                if (!tensor_a_row_major && tensor_b_row_major) {
                    result = two_four_sgemm_cutlass<
                        ElementInputA,
                        ElementInputB,
                        ElementOutput,
                        ElementAccumulator,
                        ElementComputeEpilogue,
                        ThreadblockShape,
                        WarpShape,
                        InstructionShape,
                        EpilogueOp,
                        cutlass::layout::ColumnMajor,
                        cutlass::layout::RowMajor>(
                        tensor_a,
                        tensor_a_stride,
                        tensor_b,
                        tensor_b_stride,
                        tensor_c,
                        mask_or_meta);
                    return;
                }
                if (!tensor_a_row_major && !tensor_b_row_major) {
                    result = two_four_sgemm_cutlass<
                        ElementInputA,
                        ElementInputB,
                        ElementOutput,
                        ElementAccumulator,
                        ElementComputeEpilogue,
                        ThreadblockShape,
                        WarpShape,
                        InstructionShape,
                        EpilogueOp,
                        cutlass::layout::ColumnMajor,
                        cutlass::layout::ColumnMajor>(
                        tensor_a,
                        tensor_a_stride,
                        tensor_b,
                        tensor_b_stride,
                        tensor_c,
                        mask_or_meta);
                    return;
                }
=======
                const auto EnableRowMajorRowMajorLayouts = true;
                const auto EnableRowMajorColumnMajorLayouts = true;
                const auto EnableColumnMajorRowMajorLayouts = true;
                const auto EnableColumnMajorColumnMajorLayouts = true;
                const auto EnableActviationNone = true;
                const auto EnableActviationReLU = true;
                const auto EnableActviationSiLU = true;
                result = two_four_sgemm_cutlass_dispatch_layouts_activation<
                    ElementInputA,
                    ElementInputB,
                    ElementOutput,
                    ElementAccumulator,
                    ElementComputeEpilogue,
                    ThreadblockShape,
                    WarpShape,
                    InstructionShape,
                    EnableRowMajorRowMajorLayouts,
                    EnableRowMajorColumnMajorLayouts,
                    EnableColumnMajorRowMajorLayouts,
                    EnableColumnMajorColumnMajorLayouts,
                    EnableActviationNone,
                    EnableActviationReLU,
                    EnableActviationSiLU>(
                    tensor_a,
                    tensor_b,
                    tensor_c,
                    mask_or_meta,
                    activation);
                return;
            })
            AT_DISPATCH_CASE(
            at::ScalarType::BFloat16,
            [&]() {
                using ElementInputA = cutlass::bfloat16_t;
                using ElementInputB = cutlass::bfloat16_t;
                using ElementOutput = cutlass::bfloat16_t;
                using ElementAccumulator = float;
                using ElementComputeEpilogue = float;
                using ThreadblockShape = cutlass::gemm::GemmShape<128, 128, 64>;
                using WarpShape = cutlass::gemm::GemmShape<64, 64, 64>;
                using InstructionShape = cutlass::gemm::GemmShape<16, 8, 32>;
                const auto EnableRowMajorRowMajorLayouts = true;
                const auto EnableRowMajorColumnMajorLayouts = true;
                const auto EnableColumnMajorRowMajorLayouts = true;
                const auto EnableColumnMajorColumnMajorLayouts = true;
                const auto EnableActviationNone = true;
                const auto EnableActviationReLU = true;
                const auto EnableActviationSiLU = true;
                result = two_four_sgemm_cutlass_dispatch_layouts_activation<
                    ElementInputA,
                    ElementInputB,
                    ElementOutput,
                    ElementAccumulator,
                    ElementComputeEpilogue,
                    ThreadblockShape,
                    WarpShape,
                    InstructionShape,
                    EnableRowMajorRowMajorLayouts,
                    EnableRowMajorColumnMajorLayouts,
                    EnableColumnMajorRowMajorLayouts,
                    EnableColumnMajorColumnMajorLayouts,
                    EnableActviationNone,
                    EnableActviationReLU,
                    EnableActviationSiLU>(
                    tensor_a,
                    tensor_b,
                    tensor_c,
                    mask_or_meta,
                    activation);
                return;
>>>>>>> 58feefa4
            }));

    // Re-introduce batch dimensions into the output, and return.
    auto output_sizes = input_sizes;
    output_sizes.back() = weight.size(0);
    return std::make_tuple(
        std::get<0>(result).transpose(-1, -2).reshape(output_sizes),
        std::get<1>(result));
#else
    AT_ERROR("torch._structured_sparse_linear: ROCm doesn't support CUTLASS");
    return std::make_tuple(Tensor{}, Tensor{});
#endif
}

} // namespace native
} // namespace at<|MERGE_RESOLUTION|>--- conflicted
+++ resolved
@@ -5,6 +5,8 @@
 #ifndef USE_ROCM
 #include <cutlass/cutlass.h>
 #include <cutlass/epilogue/thread/linear_combination.h>
+#include <cutlass/epilogue/thread/linear_combination_relu.h>
+#include <cutlass/epilogue/thread/linear_combination_silu.h>
 #include <ATen/native/sparse/cuda/cutlass/gemm_sparse_row_broadcast.h>
 #endif
 
@@ -647,7 +649,8 @@
 // number of checks throughout the code.
 std::tuple<Tensor, Tensor> _structured_sparse_linear(
       const Tensor& input, const Tensor& weight,
-      const Tensor& mask_or_meta, const c10::optional<Tensor>& bias) {
+      const Tensor& mask_or_meta, const c10::optional<Tensor>& bias_opt,
+      const c10::optional<c10::string_view> activation_opt) {
 #ifndef USE_ROCM
     // No need to check that all tensors are on CUDA device, as this
     // is provided by dispatch.
@@ -659,7 +662,10 @@
     const auto tensor_a = weight;
     const auto tensor_b =
         input.reshape({-1, input_sizes.back()}).transpose(-1, -2);
-    const auto tensor_c = bias.has_value() ? *bias : Tensor{};
+    const auto tensor_c = bias_opt.has_value() ? *bias_opt : Tensor{};
+
+    const auto activation =
+        activation_opt.has_value() ? *activation_opt : "none";
 
     // For now, only CC 8.x devices are supported.
     const auto dprops = at::cuda::getCurrentDeviceProperties();
@@ -743,43 +749,10 @@
                 using ElementOutput = int32_t;
                 using ElementAccumulator = int32_t;
                 using ElementComputeEpilogue = int32_t;
-                using ThreadblockShape = cutlass::gemm::GemmShape<128, 128, 128>;
+                using ThreadblockShape =
+                    cutlass::gemm::GemmShape<128, 128, 128>;
                 using WarpShape = cutlass::gemm::GemmShape<64, 64, 128>;
                 using InstructionShape = cutlass::gemm::GemmShape<16, 8, 64>;
-<<<<<<< HEAD
-                using EpilogueOp = cutlass::epilogue::thread::LinearCombination<
-                    ElementOutput,
-                    128 / cutlass::sizeof_bits<ElementOutput>::value,
-                    ElementAccumulator,
-                    ElementComputeEpilogue>;
-                if (tensor_a_row_major && !tensor_b_row_major) {
-                    result = two_four_sgemm_cutlass<
-                        ElementInputA,
-                        ElementInputB,
-                        ElementOutput,
-                        ElementAccumulator,
-                        ElementComputeEpilogue,
-                        ThreadblockShape,
-                        WarpShape,
-                        InstructionShape,
-                        EpilogueOp,
-                        cutlass::layout::RowMajor,
-                        cutlass::layout::ColumnMajor>(
-                        tensor_a,
-                        tensor_a_stride,
-                        tensor_b,
-                        tensor_b_stride,
-                        tensor_c,
-                        mask_or_meta);
-                    return;
-                }
-                AT_ERROR("torch._structured_sparse_linear: Combination of "
-                         "weight in ",
-                         tensor_a_row_major ? "row-major" : "column_major",
-                         " layout and input in ",
-                         tensor_b_row_major ? "row-major" : "column_major",
-                         " layout is not supported");
-=======
                 const auto EnableRowMajorRowMajorLayouts = false;
                 const auto EnableRowMajorColumnMajorLayouts = true;
                 const auto EnableColumnMajorRowMajorLayouts = false;
@@ -809,7 +782,6 @@
                     mask_or_meta,
                     activation);
                 return;
->>>>>>> 58feefa4
             })
         AT_DISPATCH_CASE(
             at::ScalarType::Half,
@@ -822,97 +794,6 @@
                 using ThreadblockShape = cutlass::gemm::GemmShape<128, 128, 64>;
                 using WarpShape = cutlass::gemm::GemmShape<64, 64, 64>;
                 using InstructionShape = cutlass::gemm::GemmShape<16, 8, 32>;
-<<<<<<< HEAD
-                using EpilogueOp = cutlass::epilogue::thread::LinearCombination<
-                    ElementOutput,
-                    128 / cutlass::sizeof_bits<ElementOutput>::value,
-                    ElementAccumulator,
-                    ElementComputeEpilogue>;
-                if (tensor_a_row_major && tensor_b_row_major) {
-                    result = two_four_sgemm_cutlass<
-                        ElementInputA,
-                        ElementInputB,
-                        ElementOutput,
-                        ElementAccumulator,
-                        ElementComputeEpilogue,
-                        ThreadblockShape,
-                        WarpShape,
-                        InstructionShape,
-                        EpilogueOp,
-                        cutlass::layout::RowMajor,
-                        cutlass::layout::RowMajor>(
-                        tensor_a,
-                        tensor_a_stride,
-                        tensor_b,
-                        tensor_b_stride,
-                        tensor_c,
-                        mask_or_meta);
-                    return;
-                }
-                if (tensor_a_row_major && !tensor_b_row_major) {
-                    result = two_four_sgemm_cutlass<
-                        ElementInputA,
-                        ElementInputB,
-                        ElementOutput,
-                        ElementAccumulator,
-                        ElementComputeEpilogue,
-                        ThreadblockShape,
-                        WarpShape,
-                        InstructionShape,
-                        EpilogueOp,
-                        cutlass::layout::RowMajor,
-                        cutlass::layout::ColumnMajor>(
-                        tensor_a,
-                        tensor_a_stride,
-                        tensor_b,
-                        tensor_b_stride,
-                        tensor_c,
-                        mask_or_meta);
-                    return;
-                }
-                if (!tensor_a_row_major && tensor_b_row_major) {
-                    result = two_four_sgemm_cutlass<
-                        ElementInputA,
-                        ElementInputB,
-                        ElementOutput,
-                        ElementAccumulator,
-                        ElementComputeEpilogue,
-                        ThreadblockShape,
-                        WarpShape,
-                        InstructionShape,
-                        EpilogueOp,
-                        cutlass::layout::ColumnMajor,
-                        cutlass::layout::RowMajor>(
-                        tensor_a,
-                        tensor_a_stride,
-                        tensor_b,
-                        tensor_b_stride,
-                        tensor_c,
-                        mask_or_meta);
-                    return;
-                }
-                if (!tensor_a_row_major && !tensor_b_row_major) {
-                    result = two_four_sgemm_cutlass<
-                        ElementInputA,
-                        ElementInputB,
-                        ElementOutput,
-                        ElementAccumulator,
-                        ElementComputeEpilogue,
-                        ThreadblockShape,
-                        WarpShape,
-                        InstructionShape,
-                        EpilogueOp,
-                        cutlass::layout::ColumnMajor,
-                        cutlass::layout::ColumnMajor>(
-                        tensor_a,
-                        tensor_a_stride,
-                        tensor_b,
-                        tensor_b_stride,
-                        tensor_c,
-                        mask_or_meta);
-                    return;
-                }
-=======
                 const auto EnableRowMajorRowMajorLayouts = true;
                 const auto EnableRowMajorColumnMajorLayouts = true;
                 const auto EnableColumnMajorRowMajorLayouts = true;
@@ -983,7 +864,6 @@
                     mask_or_meta,
                     activation);
                 return;
->>>>>>> 58feefa4
             }));
 
     // Re-introduce batch dimensions into the output, and return.
