--- conflicted
+++ resolved
@@ -2,7 +2,7 @@
 import dataclasses
 import itertools
 import operator
-from typing import Any, Callable, List, Tuple
+from typing import Any, Callable, Dict, List, Tuple
 
 import torch
 from torch.fx import Graph, GraphModule, Node
@@ -32,14 +32,32 @@
 _quantized_conv2d_bn_pattern_example_inputs = (
     torch.randn(1, 1, 3, 3),  # x
     torch.randn(1, 1, 1, 1),  # conv_weight
-    torch.randn(1),           # conv_bias
     torch.randn(1),           # bn_weight
     torch.randn(1),           # bn_bias
     torch.randn(1),           # bn_running_mean
     torch.randn(1),           # bn_running_var
 )
-_weight_scale = torch.tensor([1], dtype=torch.float)
-_weight_zero_point = torch.tensor([0], dtype=torch.int)
+
+def _get_quantized_conv2d_bn_pattern_example_inputs_kwargs(
+    is_per_channel: bool,
+    has_bias: bool,
+) -> Dict[str, Any]:
+    """
+    Optional example inputs for both `_quantized_qat_conv2d_bn_pattern`
+    and `_folded_quantized_qat_conv2d_bn_pattern`, expressed as kwargs.
+
+    Note that weight_scale and weight_zero_point are only used when
+    `is_per_channel` is True. This is because for per tensor quantization,
+    scale and zero point are hard coded into quantize/dequantize ops
+    in the pattern.
+    """
+    kwargs = {}
+    if is_per_channel:
+        kwargs["weight_scale"] = torch.tensor([1], dtype=torch.float)
+        kwargs["weight_zero_point"] = torch.tensor([0], dtype=torch.int)
+    if has_bias:
+        kwargs["conv_bias"] = torch.randn(1)
+    return kwargs
 
 def _conv2d_bn_pattern(
     x: torch.Tensor,
@@ -54,6 +72,7 @@
     x = F.batch_norm(x, bn_running_mean, bn_running_var, bn_weight, bn_bias, training=True)
     return x
 
+# TODO: merge this with the `no_conv_bias` case
 def _qat_conv2d_bn_pattern(
     x: torch.Tensor,
     conv_weight: torch.Tensor,
@@ -159,16 +178,12 @@
     return _input_output_quantized_filter
 
 
-<<<<<<< HEAD
-def _get_quantized_qat_conv2d_bn_pattern(is_per_channel: bool, has_relu: bool):
-=======
 def _get_quantized_qat_conv2d_bn_pattern(
     is_per_channel: bool,
     has_relu: bool,
     has_bias: bool,
     relu_is_inplace: bool,
 ) -> Callable:
->>>>>>> 58feefa4
     """
     Return the quantized version of QAT conv + BN pattern.
     This is based on `nniqat.ConvBn2d._forward_approximate`,
@@ -185,7 +200,6 @@
     def _quantized_qat_conv2d_bn_pattern(
         x: torch.Tensor,
         conv_weight: torch.Tensor,
-        conv_bias: torch.Tensor,
         bn_weight: torch.Tensor,
         bn_bias: torch.Tensor,
         bn_running_mean: torch.Tensor,
@@ -199,7 +213,6 @@
         bias_shape = [1] * len(conv_weight.shape)
         bias_shape[1] = -1
         scaled_weight = conv_weight * scale_factor.reshape(weight_shape)
-        zero_bias = torch.zeros_like(conv_bias, dtype=x.dtype)
         if is_per_channel:
             scaled_weight = torch.ops.quantized_decomposed.quantize_per_channel(
                 scaled_weight, kwargs['weight_scale'], kwargs['weight_zero_point'], per_channel_axis,
@@ -216,9 +229,14 @@
             scaled_weight = torch.ops.quantized_decomposed.dequantize_per_tensor(
                 scaled_weight, 1.0, int(0), weight_quant_min, weight_quant_max, torch.int8,
             )
-        x = F.conv2d(x, scaled_weight, zero_bias)
+        if has_bias:
+            zero_bias = torch.zeros_like(kwargs["conv_bias"], dtype=x.dtype)
+            x = F.conv2d(x, scaled_weight, zero_bias)
+        else:
+            x = F.conv2d(x, scaled_weight, None)
         x = x / scale_factor.reshape(bias_shape)
-        x = x + conv_bias.reshape(bias_shape)
+        if has_bias:
+            x = x + kwargs["conv_bias"].reshape(bias_shape)
         x = F.batch_norm(x, bn_running_mean, bn_running_var, bn_weight, bn_bias, training=True, eps=bn_eps)
         if has_relu:
             if relu_is_inplace:
@@ -228,16 +246,12 @@
         return x
     return _quantized_qat_conv2d_bn_pattern
 
-<<<<<<< HEAD
-def _get_folded_quantized_qat_conv2d_bn_pattern(is_per_channel: bool, has_relu: bool):
-=======
 def _get_folded_quantized_qat_conv2d_bn_pattern(
     is_per_channel: bool,
     has_relu: bool,
     has_bias: bool,
     relu_is_inplace: bool,
 ) -> Callable:
->>>>>>> 58feefa4
     """
     Quantized QAT conv - bn pattern with bn weights being folded into conv.
     """
@@ -250,7 +264,6 @@
     def _folded_quantized_qat_conv2d_bn_pattern(
         x: torch.Tensor,
         conv_weight: torch.Tensor,
-        conv_bias: torch.Tensor,
         bn_weight: torch.Tensor,
         bn_bias: torch.Tensor,
         bn_running_mean: torch.Tensor,
@@ -273,7 +286,10 @@
             conv_weight = torch.ops.quantized_decomposed.dequantize_per_tensor(
                 conv_weight, 1.0, int(0), weight_quant_min, weight_quant_max, torch.int8,
             )
-        x = F.conv2d(x, conv_weight, conv_bias)
+        if has_bias:
+            x = F.conv2d(x, conv_weight, kwargs["conv_bias"])
+        else:
+            x = F.conv2d(x, conv_weight, None)
         x = F.batch_norm(x, bn_running_mean, bn_running_var, bn_weight, bn_bias, training=True, eps=bn_eps)
         if has_relu:
             if relu_is_inplace:
@@ -381,8 +397,6 @@
     assert getitem_node is not None
     return (conv_node, bn_node, getitem_node)
 
-<<<<<<< HEAD
-=======
 def _filter_nodes_map(nodes_map: Dict[Node, Node]) -> Dict[Node, Node]:
     """
     Return a filtered `nodes_map` returned from the subgraph rewriter.
@@ -489,7 +503,6 @@
         annotation.input_qspec_map[input_node] = _get_new_qspec(qspec)
     annotation.output_qspec = _get_new_qspec(annotation.output_qspec)
 
->>>>>>> 58feefa4
 def _fuse_conv_bn_qat(m: GraphModule) -> GraphModule:
     """
     Given a graph of decomposed aten ops, replace the (conv + bn) pattern with
@@ -546,13 +559,8 @@
     #   (a) Copy over metadata from original subgraph. This ensures the stack traces
     #       and annotations are preserved in the new subgraph
     #
-<<<<<<< HEAD
-    #   (2) Copy over constant args for conv from the original subgraph
-    #       TODO: do this for constant args for batchnorm as well
-=======
     #   (b) Copy over literal args for conv from the original subgraph
     #       TODO: do this for literal args for batchnorm as well
->>>>>>> 58feefa4
     #
     #   (c) Update all references of the old nodes in the original subgraph to refer
     #       to the corresponding nodes in the new subgraph in the annotations
@@ -566,51 +574,6 @@
         (replacement_conv_node, replacement_bn_node, replacement_getitem_node) =\
             _get_conv_bn_getitem_nodes(r.replacements)
 
-<<<<<<< HEAD
-        # Copy over metadata for all three nodes in [conv - bn - getitem]
-        # Also copy over constant args for conv
-        for match_pattern_node, original_node in r.nodes_map.items():
-            # bias can be None
-            if original_node is None:
-                continue
-            # We expect the subgraph rewriter to erase the non-literal args of the matched nodes.
-            # However, this is not done for placeholder nodes, since these nodes do not need to
-            # be replaced. Here we filter out these placeholder nodes since they do not need
-            # metadata copying. E.g. we want to filter out `getitem_placeholder` in this pattern:
-            #
-            #   getitem_placeholder -> conv -> bn -> getitem
-            #
-            if any(isinstance(a, Node) for a in original_node.args):
-                continue
-            if original_node.target == torch.ops.aten.convolution.default:
-                replacement_conv_node.meta = original_node.meta
-                # Note: Unlike other tensor args like conv weights and biases, literal args are
-                # preserved in the original nodes after replacement, so we can access them here
-                # x, weight, bias, [stride, padding, dilation, transposed, output_padding, groups]
-                replacement_conv_node.args = replacement_conv_node.args[:3] + original_node.args[3:]
-
-                # original annotation is referring to the node object in the graph
-                # after rewrite we'll need to update this mapping (input_qspec_map)
-                # update quantization_annotation
-                original_input_qspec_map = original_node.meta["quantization_annotation"].input_qspec_map
-                if "quantization_annotation" not in original_node.meta:
-                    continue
-
-                input_qspec_map = {}
-                # get the list of configs, it should be ordered as input, weight, bias
-                # note: this is really hacky, we need a better solution, hopefully
-                # in subgraph_rewriter, issue tracking the problem: https://github.com/pytorch/pytorch/issues/101820
-                all_configs = list(original_input_qspec_map.items())
-                # input activation
-                input_qspec_map[replacement_conv_node.args[0]] = all_configs[0][1]
-                # weight
-                input_qspec_map[replacement_conv_node.args[1]] = all_configs[1][1]
-                # bias
-                if len(replacement_conv_node.args) > 2 and len(all_configs) > 2:
-                    input_qspec_map[replacement_conv_node.args[2]] = all_configs[2][1]
-
-                replacement_conv_node.meta["quantization_annotation"].input_qspec_map = input_qspec_map
-=======
         # Step (3a): Copy over metadata for all three nodes in [conv - bn - getitem]
         for match_pattern_node, original_node in _filter_nodes_map(r.nodes_map).items():
             if original_node.target == torch.ops.aten.convolution.default:
@@ -620,7 +583,6 @@
                 _copy_over_literal_conv_args(original_node, replacement_conv_node)
                 # Step (3c): Update old references in the conv node's input_qspec_map
                 _update_conv_input_qspec_map_after_replacement(original_node, replacement_conv_node)
->>>>>>> 58feefa4
             if original_node.target == torch.ops.aten._native_batch_norm_legit.default:
                 replacement_bn_node.meta = original_node.meta
                 original_to_replacement_node[original_node] = replacement_bn_node
@@ -696,22 +658,6 @@
     replacement_options = itertools.product(
         [True, False],  # is_per_channel
         [True, False],  # has_relu
-<<<<<<< HEAD
-    )
-    for is_per_channel, has_relu in replacement_options:
-        example_inputs = _quantized_conv2d_bn_pattern_example_inputs
-        kwargs_args = {}
-        # Note that weight_scale and weight_zero_point are only used when is_per_channel is True
-        # This is because for per tensor quantization, scale and zero point are hard coded
-        # into quantize/dequantize ops in the pattern.
-        if is_per_channel:
-            kwargs_args['weight_scale'] = _weight_scale
-            kwargs_args['weight_zero_point'] = _weight_zero_point
-        match_pattern = _get_quantized_qat_conv2d_bn_pattern(is_per_channel, has_relu)
-        match_pattern = _get_aten_graph_module(match_pattern, example_inputs, **kwargs_args)
-        replacement_pattern = _get_folded_quantized_qat_conv2d_bn_pattern(is_per_channel, has_relu)
-        replacement_pattern = _get_aten_graph_module(replacement_pattern, example_inputs, **kwargs_args)
-=======
         [True, False],  # has_bias
         [True, False],  # relu_is_inplace
     )
@@ -730,7 +676,6 @@
             is_per_channel, has_relu, has_bias, relu_is_inplace,
         )
         replacement_pattern = _get_aten_graph_module(replacement_pattern, example_inputs, **kwargs)
->>>>>>> 58feefa4
         replacements.extend(
             replace_pattern_with_filters(
                 m,
@@ -766,7 +711,7 @@
         assert isinstance(conv_weight, Node)
         assert conv_weight.op == "get_attr"
         conv_bias = conv_node.args[2]
-        assert isinstance(conv_bias, Node)
+        assert conv_bias is None or isinstance(conv_bias, Node)
 
         (weight_q_node, weight_dq_node) = _get_fused_convbn_q_dq_nodes(r.replacements)
         original_weight_q_node = None
@@ -796,6 +741,11 @@
         # fold bn weights into conv
         _fold_bn_weights_into_conv_node(conv_node, conv_weight, conv_bias, bn_node, m)
 
+        # Copy over literal args for conv
+        for _, original_node in _filter_nodes_map(r.nodes_map).items():
+            if original_node.target == torch.ops.aten.convolution.default:
+                _copy_over_literal_conv_args(original_node, conv_node)
+
     m.graph.eliminate_dead_code()
     m.recompile()
     return m