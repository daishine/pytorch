--- conflicted
+++ resolved
@@ -434,19 +434,16 @@
         return False
 
 
-<<<<<<< HEAD
 class Conv2dBiasFollowedByBatchNorm2dPattern(Pattern):
     '''
     This pattern identifies if we are enabling bias in Conv2d which is followed by BatchNorm2d.
     Bias doesn't do anything when followed by batchnorm.
-
     Pattern:
     nn.Module: Conv2d            | nn.Module: BatchNorm2d
         ...
             aten::_convolution
                 ... | aten::add_
     # This pattern only works when using CUDA
-
     Algorithm:
     String match
     '''
@@ -475,8 +472,6 @@
         return event.name().startswith("nn.Module: BatchNorm2d")
 
 
-=======
->>>>>>> 8707aabe
 def source_code_location(event: _ProfilerEvent):
     while event:
         if event_type(event) == _EventType.PyCall or event_type(
@@ -526,12 +521,7 @@
         FP32MatMulPattern(prof, should_benchmark),
         OptimizerSingleTensorPattern(prof, should_benchmark),
         SynchronizedDataLoaderPattern(prof, should_benchmark),
-<<<<<<< HEAD
-        GradNotSetToNonePattern(prof, should_benchmark),
-        Conv2dBiasFollowedByBatchNorm2dPattern(prof, should_benchmark)
-=======
         GradNotSetToNonePattern(prof, should_benchmark)
->>>>>>> 8707aabe
     ]
     reported = set()
     summaries = []
