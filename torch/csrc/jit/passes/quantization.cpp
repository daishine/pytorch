--- conflicted
+++ resolved
@@ -163,17 +163,8 @@
                  /* call_funcs = */ {},
                  /* aten_funcs = */ single_input_aten_funcs)) {
     return {0};
-<<<<<<< HEAD
-  } else if (n->kind() == prim::ListConstruct) {
-    std::vector<size_t> indexes;
-    for (auto i = 0; i < n->inputs().size(); ++i) {
-      indexes.push_back(i);
-    }
-    return indexes;
   } else if (n->kind() == prim::ListUnpack) {
     return {0};
-=======
->>>>>>> 16dee9f0
   }
   return {};
 }
