--- conflicted
+++ resolved
@@ -7,10 +7,12 @@
 import torch
 import torch.fx.traceback as fx_traceback
 import torch.utils._pytree as pytree
-
 from torch._dynamo.utils import detect_fake_mode, dynamo_timed
 from torch._functorch.compile_utils import fx_graph_cse
+
+from torch._inductor.compile_fx import fake_tensor_prop
 from torch._inductor.fx_passes.freezing_patterns import freezing_passes
+from torch._inductor.fx_passes.post_grad import view_to_reshape
 from torch.ao.quantization._pt2e.utils import _fuse_conv_bn_
 from torch.fx.experimental.proxy_tensor import make_fx
 from . import config
@@ -221,17 +223,10 @@
     aot_autograd_gm.graph = cse_graph
     aot_autograd_gm.recompile()
 
-    from torch._inductor.compile_fx import fake_tensor_prop
-<<<<<<< HEAD
-    from torch._inductor.fx_passes.post_grad import view_to_reshape
-
     # We have convert conv's weight to channels last which may meet error for .view
     # when doing fake_tensor_prop. So we need to convert view to reshape first.
     # See the details in fx_codegen_and_compile of compile_fx.py.
     view_to_reshape(aot_autograd_gm)
-=======
-
->>>>>>> c46869a9
     # Make sure meta['val'] is properly setup(weight conversion
     # or decompose_unfused_batchnorms lost meta['val']).
     aot_example_inputs = [example_inputs[ind] for ind in preserved_arg_indices]
