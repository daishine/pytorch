--- conflicted
+++ resolved
@@ -771,13 +771,9 @@
         # TODO: update cpp_compile_command for different platforms
         picked_vec_isa = invalid_vec_isa if cuda else pick_vec_isa()
         cpp_command = repr(
-<<<<<<< HEAD
-            cpp_compile_command("i", "o", vec_isa=picked_vec_isa, cuda=cuda)
-=======
             cpp_compile_command(
                 "i", "o", vec_isa=picked_vec_isa, cuda=cuda, aot_mode=graph.aot_mode
             )
->>>>>>> 0cee4e3c
         )
         key, input_path = write(source_code, "cpp", extra=cpp_command)
         if key not in cls.cache:
