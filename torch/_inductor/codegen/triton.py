import collections
import contextlib
import dataclasses
import functools
import itertools
import logging
import math
import operator
from typing import Dict, Iterable, List, Set

import sympy

import torch

import torch._logging
from ..._dynamo import config as dynamo_config
from .. import config, ir, scheduler
from ..codecache import get_code_path
from ..ir import ReductionHint
from ..optimize_indexing import indexing_dtype_strength_reduction
from ..utils import (
    get_fused_kernel_name,
    get_kernel_category_by_source_code,
    get_kernel_metadata,
    instance_descriptor,
    next_power_of_2,
    sympy_product,
    sympy_subs,
    sympy_symbol,
    unique,
)
from ..virtualized import ops, V

from .common import (
    CSEVariable,
    DeferredLine,
    free_symbol_startswith,
    IndentedBuffer,
    index_prevent_reordering,
    Kernel,
    OpOverrides,
    PythonPrinter,
    SizeArg,
    TensorArg,
)

log = logging.getLogger(__name__)
schedule_log = torch._logging.getArtifactLogger(__name__, "schedule")


def signature_of(arg):
    from triton.runtime.jit import JITFunction

    if isinstance(arg, TensorArg):
        tye = JITFunction._type_of(arg.dtype)
        if V.graph.is_unspec_arg(arg.buffer):
            # had unwrapped 0d tensor as scalar
            new_tye = tye.lstrip("*")
            if new_tye in ["fp16", "bf16"]:
                return "fp32"
            else:
                return new_tye
        else:
            return tye
    if isinstance(arg, SizeArg):
        return JITFunction._key_of(V.graph.sizevars.size_hint(arg.expr))
    raise NotImplementedError(f"unhandled {type(arg)}: {arg}")


def config_of(args):
    from ..compile_fx import ALIGNMENT

    def is_aligned(x):
        if isinstance(x, TensorArg):
            return x.buffer not in V.graph.unaligned_buffers
        if isinstance(x, SizeArg):
            return V.graph.sizevars.maybe_guard_multiple_of(x.expr, ALIGNMENT)
        raise NotImplementedError(f"unhandled {type(x)}: {x}")

    if config.triton.divisible_by_16 and not dynamo_config.dynamic_shapes:
        divisible_by_16 = [i for i, arg in enumerate(args) if is_aligned(arg)]
    else:
        divisible_by_16 = []
    return instance_descriptor(tuple(divisible_by_16), ())


class TritonPrinter(PythonPrinter):
    def _print_floor(self, expr):
        assert len(expr.args) == 1
        return f"tl.math.floor({self.paren(self._print(expr.args[0]))})"


texpr = TritonPrinter().doprint
pexpr = PythonPrinter().doprint


def triton_compute_type(dtype):
    triton_type_name = str(dtype).split(".")[-1]
    if triton_type_name == "bool":
        triton_type_name = "int1"
    if triton_type_name in ("float16", "bfloat16"):
        # float16 math is done in float32 inside the kernel
        triton_type_name = "float32"
    return f"tl.{triton_type_name}"


def triton_constant(value):
    if value == float("inf"):
        return 'float("inf")'
    elif value == float("-inf"):
        return 'float("-inf")'
    elif math.isnan(value):
        return 'float("nan")'
    return repr(value)


class TritonCSEVariable(CSEVariable):
    def __init__(self, name):
        super().__init__(name)
        # We'll use this to track which masks the variable needs when used for indirect indexing
        self.mask_vars: Set[str] = set()

    def update_on_args(self, name, args, kwargs):
        # When making a variable that is going to be used in indirect indexing
        # if a where clause is used it should mean that the result is always a
        # valid index, so you shouldn't include any of the dependent variables
        # in the resulting load mask
        if name == "where":
            return
        for arg in args:
            if isinstance(arg, TritonCSEVariable):
                self.mask_vars.update(arg.mask_vars)


class TritonOverrides(OpOverrides):
    """Map element-wise ops to Triton"""

    @staticmethod
    def to_dtype(x, dtype: torch.dtype):
        if dtype == torch.bool:
            return f"({x} != 0)"
        elif dtype == torch.uint8:
            # to work around llvm uint conversion semantics
            # that produces 0's for negative values
            return f"{x}.to(tl.int8).to(tl.uint8)"
        return f"{x}.to({triton_compute_type(dtype)})"

    @staticmethod
    def constant(value, dtype):
        type_ = torch._prims_common.dtype_to_type(dtype)
        return triton_constant(type_(value))

    @staticmethod
    def abs(x):
        return f"tl.abs({x})"

    @staticmethod
    def libdevice_abs(x):
        return f"tl.math.abs({x})"

    @staticmethod
    def exp(x):
        return f"tl.exp({x})"

    @staticmethod
    def libdevice_exp(x):
        return f"tl.math.exp({x})"

    @staticmethod
    def exp2(x):
        return f"tl.math.exp2({x})"

    @staticmethod
    def expm1(x):
        return f"tl.math.expm1({x})"

    @staticmethod
    def sqrt(x):
        return f"tl.sqrt({x})"

    @staticmethod
    def libdevice_sqrt(x):
        return f"tl.math.sqrt({x})"

    @staticmethod
    def relu(x):
        return ops.maximum("0", x)

    @staticmethod
    def minimum(a, b):
        return f"triton_helpers.minimum({a}, {b})"

    @staticmethod
    def maximum(a, b):
        return f"triton_helpers.maximum({a}, {b})"

    @staticmethod
    def where(a, b, c):
        return f"tl.where({a}, {b}, {c})"

    @staticmethod
    def cos(x):
        return f"tl.cos({x})"

    @staticmethod
    def libdevice_cos(x):
        return f"tl.math.cos({x})"

    @staticmethod
    def sin(x):
        return f"tl.sin({x})"

    @staticmethod
    def libdevice_sin(x):
        return f"tl.math.sin({x})"

    @staticmethod
    def index_expr(expr, dtype):
        return V.kernel.indexing(expr)[0]

    @staticmethod
    def masked(mask, body, other):
        with V.kernel.mask_loads(mask) as new_mask:
            result = body()
        return ops.where(new_mask, result, triton_constant(other))

    @staticmethod
    def lgamma(x):
        return f"tl.math.lgamma({x})"

    @staticmethod
    def erf(x):
        return f"tl.math.erf({x})"

    @staticmethod
    def cosh(x):
        return f"tl.math.cosh({x})"

    @staticmethod
    def sinh(x):
        return f"tl.math.sinh({x})"

    @staticmethod
    def acos(x):
        return f"tl.math.acos({x})"

    @staticmethod
    def acosh(x):
        return f"tl.math.acosh({x})"

    @staticmethod
    def asin(x):
        return f"tl.math.asin({x})"

    @staticmethod
    def asinh(x):
        return f"tl.math.asinh({x})"

    @staticmethod
    def atan2(x, y):
        return f"tl.math.atan2({x}, {y})"

    @staticmethod
    def atan(x):
        return f"tl.math.atan({x})"

    @staticmethod
    def atanh(x):
        return f"tl.math.atanh({x})"

    @staticmethod
    def copysign(x, y):
        return f"tl.math.copysign({x}, {y})"

    @staticmethod
    def erfc(x):
        return f"tl.math.erfc({x})"

    @staticmethod
    def hypot(x, y):
        return f"tl.math.hypot({x}, {y})"

    @staticmethod
    def log10(x):
        return f"tl.math.log10({x})"

    @staticmethod
    def nextafter(x, y):
        return f"tl.math.nextafter({x}, {y})"

    @staticmethod
    def logical_and(a, b):
        return f"{a} & {b}"

    @staticmethod
    def logical_or(a, b):
        return f"{a} | {b}"

    @staticmethod
    def rand(seed, offset, _):  # _ here to keep the contract identical to CPU rand op
        offset = f"({offset}).to(tl.uint32)"
        return f"tl.rand({seed}, {offset})"

    @staticmethod
    def randn(seed, offset, _):  # _ here to keep the contract identical to CPU randn op
        offset = f"({offset}).to(tl.uint32)"
        return f"tl.randn({seed}, {offset})"

    @staticmethod
    def rsqrt(x):
        return f"tl.math.rsqrt({x})"

    @staticmethod
    def log1p(x):
        return f"tl.math.log1p({x})"

    @staticmethod
    def tan(x):
        return f"tl.math.tan({x})"

    @staticmethod
    def tanh(x):
        return f"tl.math.tanh({x})"

    @staticmethod
    def sigmoid(x):
        return f"tl.sigmoid({x})"

    @staticmethod
    def libdevice_sigmoid(x):
        return f"1/(1 + tl.math.exp(-({x})))"

    @staticmethod
    def signbit(x):
        # XX: This is wrong for the value -0.0 in floating point
        return f"tl.math.signbit({x}) if ({x}).dtype is tl.float32 else {x} < 0"

    @staticmethod
    def fmod(a, b):
        return f"tl.math.fmod({a}, {b})"

    @staticmethod
    def pow(a, b):
        return f"tl.math.pow({a}, {b})"

    @staticmethod
    def log(x):
        return f"tl.log({x})"

    @staticmethod
    def libdevice_log(x):
        return f"tl.math.log({x})"

    @staticmethod
    def isinf(x):
        return f"tl.math.isinf({x})"

    @staticmethod
    def isnan(x):
        return f"tl.math.isnan({x})"

    @staticmethod
    def round(x):
        return f"tl.math.nearbyint({x})"

    @staticmethod
    def floor(x):
        return f"tl.math.floor({x})"

    @staticmethod
    def floordiv(a, b):
        # See the comment in lowering.div_mode. a and b are integer type.
        # Similar to div_floor_kernel_cuda in pytorch core.
        # Notice that // in triton behaves as truncdiv instead of floordiv
        quot = f"{a} // {b}"
        rem = f"{a} % {b}"
        return f"tl.where(({a} < 0) != ({b} < 0), tl.where({rem} != 0, {quot} - 1, {quot}), {quot})"

    @staticmethod
    def trunc(x):
        return f"tl.math.trunc({x})"

    @staticmethod
    def truncdiv(a, b):
        # See the comment in lowering.div_mode. a and b are integer type.
        # Notice that // in triton behaves as truncdiv instead of floordiv
        return f"{a} // {b}"

    @staticmethod
    def ceil(x):
        return f"tl.math.ceil({x})"


@dataclasses.dataclass
class IterationRanges:
    """
    Each range tree represents multiple sets of iteration indexing
    in a single tiled dimension in the output kernel.

    If you have two loops ranges one (4, 3, 2) and another (4, 6),
    then the range tree will be:
            4 (i0)
        3 (i1)  6 (i3)
        2 (i2)
    Where i0 is shared between both loops, but then the split into
    different indexing vars.  All loop ranges must iterate over
    the same number of elements.
    """

    def __init__(
        self,
        name: str,
        var_list: List[sympy.Symbol],
        var_ranges: Dict[sympy.Symbol, sympy.Expr],
        numel: sympy.Expr,
        prefix: str,
        *,
        kernel: "Kernel",
        divisor=sympy.Integer(1),
        length=sympy.Integer(1),
    ):
        super().__init__()
        self.name = name
        self.var_list = var_list
        self.var_ranges = var_ranges
        self.numel = numel
        self.prefix = prefix
        self.divisor = divisor
        self.length = length
        self.kernel = kernel

    def is_loop(self):
        return self.prefix == "r" and not self.kernel.persistent_reduction


class IterationRangesRoot(IterationRanges):
    def __init__(
        self,
        name: str,
        numel: sympy.Expr,
        prefix: str,
        index: int,
        kernel: "Kernel",
        pid_cache=None,
    ):
        if pid_cache is None:
            pid_cache = {}
        super().__init__(
            name=name,
            var_list=[],
            var_ranges={},
            numel=numel,
            prefix=prefix,
            kernel=kernel,
        )
        self.index = index
        # Store all the nodes in one flat list
        self.nodes: Dict[sympy.Expr, IterationRangesEntry] = {}
        # This is for re-ordering program ID in triton mm template
        # pid_cache["tl.program_id(0)"] = pid_m
        self.pid_cache: Dict[str, str] = pid_cache

    def cache_clear(self):
        for node in self.nodes.values():
            node.cache_clear()

    def lookup(self, divisor, length):
        """
        Lookup a given RangeTreeEntry, creating it if needed
        """
        if V.graph.sizevars.maybe_guard_equals(divisor * length, self.numel):
            expr = ir.FloorDiv(sympy_symbol(f"{self.prefix}index"), divisor)
        else:
            expr = ir.ModularIndexing(
                sympy_symbol(f"{self.prefix}index"), divisor, length
            )

        if expr not in self.nodes:
            node = IterationRangesEntry(
                f"{self.prefix}{next(V.kernel.iter_vars_count)}",
                divisor,
                length,
                expr,
                self,
            )
            V.kernel.range_tree_nodes[node.symbol()] = node
            self.var_list.append(node.symbol())
            self.var_ranges[node.symbol()] = length
            self.nodes[expr] = node
        return self.nodes[expr]

    def construct_entries(self, lengths: List[sympy.Expr]):
        divisor = sympy.Integer(1)
        itervars = []
        for length in reversed(lengths):
            itervars.append(self.lookup(divisor, length))
            divisor = divisor * length
        return list(reversed(itervars))

    def construct(self, lengths: List[sympy.Expr]):
        return [e.symbol() for e in self.construct_entries(lengths)]

    def vars_and_sizes(self, index: sympy.Expr):
        """Figure out vars from this tree used in index"""
        nodes = [V.kernel.range_tree_nodes.get(s) for s in index.free_symbols]
        nodes = [n for n in nodes if n and n.prefix == self.prefix]
        nodes.sort(key=lambda x: V.graph.sizevars.size_hint(x.divisor))
        divisor = sympy.Integer(1)
        index_vars = []
        sizes = []

        def add(node):
            nonlocal divisor
            index_vars.append(node.symbol())
            sizes.append(node.length)
            divisor = divisor * node.length

        for node in nodes:
            if not V.graph.sizevars.maybe_guard_equals(node.divisor, divisor):
                # fill in unused index var
                add(self.lookup(divisor, ir.FloorDiv(node.divisor, divisor)))
                divisor = node.divisor
            add(node)
        if not V.graph.sizevars.maybe_guard_equals(self.numel, divisor):
            # fill in unused index var
            add(self.lookup(divisor, ir.FloorDiv(self.numel, divisor)))

        return list(reversed(index_vars)), list(reversed(sizes))

    def ranges_code(self):
        size = self.kernel.indexing_size_str(self.index, self.prefix)
        index_dtype = self.kernel.index_dtype
        convert = f".to({index_dtype})" if index_dtype != "tl.int32" else ""
        return f"tl.arange(0, {self.prefix.upper()}BLOCK){size}{convert}"

    def get_pid(self):
        key = f"tl.program_id({self.index})"
        pid = self.pid_cache.get(key, key)
        if self.kernel.index_dtype != "tl.int32":
            return f"{pid}.to({self.kernel.index_dtype})"
        return pid

    def codegen_header(self, code):
        x = self.prefix
        if self.is_loop():
            code.writeline(f"{self.name} = {x}offset + {x}base")
        elif x == "r" and self.kernel.persistent_reduction:
            # no need to "roffset = "
            code.writeline(
                f"{self.name} = {self.ranges_code()}",
            )
        else:
            code.writelines(
                [
                    f"{x}offset = {self.get_pid()} * {x.upper()}BLOCK",
                    f"{self.name} = {x}offset + {self.ranges_code()}",
                ]
            )
        code.writeline(f"{x}mask = {self.name} < {x}numel")


class IterationRangesEntry(IterationRanges):
    def __init__(
        self,
        name: str,
        divisor: sympy.Expr,
        length: sympy.Expr,
        expr: sympy.Expr,
        parent: IterationRanges,
    ):
        super().__init__(
            name=name,
            numel=parent.numel / length,
            var_list=parent.var_list,
            var_ranges=parent.var_ranges,
            prefix=parent.prefix,
            divisor=divisor,
            length=length,
            kernel=parent.kernel,
        )
        self.parent = parent
        self.codegen = functools.lru_cache(None)(self._codegen)
        self.expr = expr

    def set_name(self, name):
        self.codegen = lambda: name
        self.codegen.cache_clear = lambda: None
        self.name = name

    def cache_clear(self):
        self.codegen.cache_clear()

    def writeline(self, line):
        if self.is_loop():
            V.kernel.indexing_code.writeline(line)
        else:
            # lift non-reduction stores outside loop
            V.kernel.body.writeline(line)

    def _codegen(self):
        self.writeline(f"{self.name} = " + texpr(V.kernel.rename_indexing(self.expr)))
        return self.name

    def precomputed_args(self):
        # for dynamic shapes, find parts of indexing expressions that have to be precomputed
        precomputed_args = []
        if isinstance(self.expr, sympy.Symbol):
            return precomputed_args
        assert isinstance(self.expr, (ir.FloorDiv, ir.ModularIndexing)), type(self.expr)
        for arg in self.expr.args[1:]:
            if not isinstance(arg, (sympy.Integer, sympy.Symbol)):
                symbols = arg.free_symbols
                if len(symbols) > 0 and all(s.name.startswith("s") for s in symbols):
                    precomputed_args.append(arg)
        return precomputed_args

    def symbol(self):
        return sympy_symbol(self.name)

    def __hash__(self):
        return hash(self.name)

    def __eq__(self, other):
        return self.name == other.name


class TritonKernel(Kernel):
    overrides = TritonOverrides
    sexpr = pexpr

    def __init__(
        self,
        *groups,
        index_dtype,
        mutations=None,
        pid_cache=None,
        reduction_hint=ReductionHint.DEFAULT,
    ):
        if pid_cache is None:
            pid_cache = {}
        super().__init__()
        self.numels = [V.graph.sizevars.simplify(s) for s in groups]
        self.mutations = mutations
        self.range_trees = []
        self.range_tree_nodes = {}
        self.iter_vars_count = itertools.count()
        self.inside_reduction = self.numels[-1] != 1
        self._load_mask = None
        self.body = IndentedBuffer()
        self.indexing_code = IndentedBuffer()
        self.suffix = IndentedBuffer()
        self.outside_loop_vars = set()
        self.reduction_hint = reduction_hint
        self.index_dtype = index_dtype

        self.persistent_reduction = self.should_use_persistent_reduction()
        self.initialize_range_tree(pid_cache)

        # define this in a closure to make cache local to object
        @functools.lru_cache(None)
        def simplify_indexing(index: sympy.Expr):
            index = V.graph.sizevars.simplify_with_ranges(index, self.var_ranges())
            for tree in self.range_trees:
                index = self.combine_contiguous_dims(index, tree)
            return index

        self.simplify_indexing = simplify_indexing

    def should_use_persistent_reduction(self):
        """
        Heuristic to set self.persistent_reduction and add guards
        if needed.
        """
        if not (self.inside_reduction and config.triton.persistent_reductions):
            return False
        if dynamo_config.dynamic_shapes:
            return False
        threshold = {
            ReductionHint.INNER: 1024,
        }.get(self.reduction_hint, 64)
        hint = V.graph.sizevars.size_hint(self.numels[-1])
        if hint > threshold:
            return False
        # will need to recompile if we cross a larger power of 2 boundary
        V.graph.sizevars.guard_leq(self.numels[-1], next_power_of_2(hint))
        return True

    def initialize_range_tree(self, pid_cache):
        names = ["xindex", "yindex", "zindex"][: len(self.numels) - 1] + ["rindex"]
        for i in range(len(self.numels)):
            self.range_trees.append(
                IterationRangesRoot(
                    names[i], self.numels[i], names[i][0], i, self, pid_cache
                )
            )
        for tree in self.range_trees:
            # reduction indexing goes inside a loop
            if not tree.is_loop():
                tree.codegen_header(self.body)
        if self.inside_reduction and self.range_trees[-1].is_loop():
            # workaround for this issue:
            # https://gist.github.com/jansel/6527126f781559095c5531f98a4235a7
            self.body.writeline(f"rbase = {self.range_trees[-1].ranges_code()}")

    def disable_reduction(self):
        @contextlib.contextmanager
        def ctx():
            if self.numels[-1] == 1:
                assert not self.inside_reduction
                yield
                return
            if not self.persistent_reduction:
                # calling codegen_body() will flush all the pending buffers
                # and write out a reduction loop
                self.codegen_body()
            self.inside_reduction = False
            try:
                yield
                if not self.persistent_reduction:
                    # flush out any code before opening the next loop
                    self.codegen_body()
            finally:
                self.inside_reduction = True

        return ctx()

    def set_ranges(self, *lengths):
        assert len(lengths) == len(self.range_trees)
        return [
            ranges.construct(length)
            for length, ranges in zip(lengths, self.range_trees)
        ]

    @staticmethod
    def _split_iteration_ranges(
        groups: List[sympy.Expr], lengths: List[List[sympy.Expr]]
    ):
        sv = V.graph.sizevars
        new_ranges = [[] for _ in groups]
        remaining = [sv.simplify(g) for g in groups]
        var_count = itertools.count()

        def add_range(i, expr):
            expr = sv.simplify(expr)
            if not sv.maybe_guard_multiple_of(remaining[i], expr):
                raise CantSplit()
            # guard on the last item out
            sv.maybe_guard_equals(remaining[i], expr)
            remaining[i] = ir.FloorDiv(remaining[i], expr)
            new_ranges[i].append(expr)
            return next(var_count)

        def make_combined(size, idx1, idx2):
            def getter(flat_vars):
                return size * flat_vars[idx1] + flat_vars[idx2]

            return getter

        return_getters_groups = []
        current_group = 0
        for length_group in lengths:
            return_getters = []
            for size in length_group:
                if sv.maybe_guard_equals(size, 1):
                    return_getters.append(lambda _: sympy.Integer(0))
                    continue

                while (
                    current_group < len(remaining)
                    and sv.size_hint(remaining[current_group]) == 1
                ):
                    # scroll to next group with remaining elements
                    current_group += 1

                if sv.size_hint(size) > sv.size_hint(remaining[current_group]):
                    # need to break size in two
                    if not sv.maybe_guard_multiple_of(size, remaining[current_group]):
                        raise CantSplit()
                    size1 = remaining[current_group]
                    size2 = ir.FloorDiv(size, remaining[current_group])
                    return_getters.append(
                        make_combined(
                            size2,
                            add_range(current_group, size1),
                            add_range(current_group + 1, size2),
                        )
                    )
                else:
                    return_getters.append(
                        operator.itemgetter(add_range(current_group, size))
                    )
            return_getters_groups.append(return_getters)

        assert all(
            V.graph.sizevars.size_hint(s) == 1 for s in remaining
        ), f"failed to set ranges {remaining} {lengths}"

        return new_ranges, return_getters_groups

    @classmethod
    def is_compatible(cls, groups: List[sympy.Expr], lengths: List[List[sympy.Expr]]):
        try:
            cls._split_iteration_ranges(groups, lengths)
            return True
        except CantSplit:
            return False

    def split_and_set_ranges(self, lengths: List[List[sympy.Expr]]):
        """
        We may want to fuse `for i0 in s0*s1` into a tiled kernel with groups (s0, s1).

        To do this we need to split up the iteration space of i0 into something like:
            for i1 in s0:
              for i2 in s1:
                i0 = i1*s1 + i2
                ....

        This function matches and resplits lengths to the groups of
        this kernel to enable tiled + non-tiled fusions.
        """
        groups = [rt.numel for rt in self.range_trees]
        if not self.inside_reduction:
            groups[-1] = sympy.Integer(1)

        if len(lengths) == len(self.range_trees) and all(
            V.graph.sizevars.simplify(sympy_product(x) - g) == 0
            for x, g in zip(lengths, groups)
        ):
            return self.set_ranges(*lengths)

        new_ranges, return_getters_groups = self._split_iteration_ranges(
            groups, lengths
        )
        itervars = list(itertools.chain(*self.set_ranges(*new_ranges)))
        return [[fn(itervars) for fn in fns] for fns in return_getters_groups]

    def is_indirect_indexing(self, index: sympy.Expr):
        # tmpX  means indirect indexing
        return free_symbol_startswith(index, "tmp")

    def combine_contiguous_dims(self, index: sympy.Expr, tree: IterationRangesRoot):
        """
        More aggressive simplification to merge contiguous dims
        """
        if isinstance(index, (sympy.Integer, sympy.Symbol)):
            return index
        index_vars, sizes = tree.vars_and_sizes(index)
        if len(sizes) <= 1:
            return index
        new_sizes, reindex, prune = V.graph.sizevars._simplify_loops(
            index_vars, sizes, index_prevent_reordering([index], index_vars, sizes)
        )
        if new_sizes == sizes:
            return index
        new_index_vars = tree.construct(new_sizes)
        new_index = sympy_subs(index, dict(zip(index_vars, reindex(new_index_vars))))
        return new_index

    def indexing(
        self,
        index: sympy.Expr,
        *,
        copy_shape=None,
        dense_indexing=False,
        override_mask=None,
    ):
        """
        Compute the index and mask to pass to tl.load() or tl.store()
        """
        index = self.simplify_indexing(index)
        index = sympy_subs(index, V.graph.sizevars.precomputed_replacements)
        # if simple replacements didn't get rid of floor/ceil, try full subs
        if len(index.atoms(sympy.floor)) or len(index.atoms(sympy.ceiling)):
            index = index.subs(V.graph.sizevars.precomputed_replacements)
        # last resort, if no range vars are in the expr, hoist it
        # TODO instead of trying to blindly find complicated exprs, we should hoist the
        # inputs/outputs sizes and strides, but at the time indexing is generated
        # kernel inputs and outputs are not set yet, we'd need a deeper refactor
        # to do it this way

        if len(index.atoms(sympy.ceiling)):
            for a in index.atoms(sympy.ceiling):
                # for nested exprs, atoms yields top level first (?)
                # so if everything goes fine, lower level replacements will come up empty
                symbols = a.free_symbols
                if len(symbols) > 0 and all(
                    s.name.startswith("s") or s.name.startswith("ps") for s in symbols
                ):
                    replacements = {a: V.graph.sizevars.lookup_precomputed_size(a)}
                    index = sympy_subs(index, replacements)

        index_vars = index.free_symbols
        index_str = texpr(self.rename_indexing(self.codegen_indexing(index)))

        mask_vars: Set[str] = set()
        for var in index_vars:
            if override_mask:
                pass
            elif var.name.startswith("tmp"):
                # indirect indexing
                cse_var = self.cse.varname_map[var.name]
                mask_vars.update(cse_var.mask_vars)
            elif var.name.startswith(("s", "ps")):
                pass
            else:
                # var is one of xN, yN or rN
                assert var.name[0] in "xyr", var.name
                mask_vars.add(f"{var.name[0]}mask")

        need_dense = (
            config.triton.dense_indexing
            or dense_indexing
            or self._load_mask is not None
        ) and index != 0

        have_dense = True
        have_loop_vars = False
        dense_mask_vars = set()

        for tree in self.range_trees:
            if tree.prefix == "r" and not self.inside_reduction:
                continue
            if index_vars.intersection(tree.var_list):
                have_loop_vars = True
                have_dense = False
            dense_mask_vars.add(f"{tree.prefix}mask")

        expand_str = None

        if (need_dense and not have_dense) or isinstance(index, sympy.Integer):
            if copy_shape:
                index_str = f"{index_str} + tl.zeros({copy_shape}.shape, tl.int32)"
                expand_str = f"{copy_shape}.shape"
            else:
                index_str = f"{index_str} + tl.zeros({self.dense_size_str()}, tl.int32)"
                expand_str = self.dense_size_str()
            if isinstance(index, sympy.Integer):
                return index_str, set(), "None", expand_str
            else:
                mask_vars = dense_mask_vars
        elif not have_loop_vars and copy_shape:
            mask_vars = dense_mask_vars
            index_str = f"{index_str} + tl.zeros({copy_shape}.shape, tl.int32)"

        if override_mask:
            mask_vars = {override_mask}

        if self._load_mask:
            mask_vars.add(self._load_mask)

        self.filter_masks(mask_vars)

        mask_str = " & ".join(sorted(map(str, mask_vars))) if mask_vars else "None"
        return index_str, mask_vars, mask_str, expand_str

    def filter_masks(self, mask_vars):
        for tree in self.range_trees:
            # Masks are superfluous if we only have one element
            if V.graph.sizevars.maybe_guard_equals(tree.numel, 1):
                mask_vars.discard(f"{tree.prefix}mask")
                continue
            # Masks are superfluous if numel is a multiple of BLOCK
            # (We use the fact that BLOCK is required by triton to be a power of 2)
            if tree.prefix.upper() not in config.triton.max_block:
                continue
            max_block = config.triton.max_block[tree.prefix.upper()]
            # Optional optimization: if block divides numel exactly, we will
            # never need to do a masked load to handle stragglers at the end.
            # It's faster to avoid masking at all.  But it is sound to always
            # mask.
            if V.graph.sizevars.maybe_guard_multiple_of(tree.numel, max_block):
                mask_vars.discard(f"{tree.prefix}mask")

    def var_ranges(self):
        return dict(
            itertools.chain.from_iterable(
                tree.var_ranges.items() for tree in self.range_trees
            )
        )

    def codegen_indexing(self, expr: sympy.Expr):
        expr = V.graph.sizevars.simplify_with_ranges(expr, self.var_ranges())
        for sym in sorted(expr.free_symbols, key=str):
            if sym in self.range_tree_nodes:
                # if indexing expression is complicated, we precompute it on the host side
                # and send the result as a kernel argument
                replacements = {}
                for ps in self.range_tree_nodes[sym].precomputed_args():
                    replacements[ps] = V.graph.sizevars.lookup_precomputed_size(ps)
                if len(replacements) > 0:
                    self.range_tree_nodes[sym].expr = sympy_subs(
                        self.range_tree_nodes[sym].expr, replacements
                    )
                self.range_tree_nodes[sym].codegen()
        return expr

    @contextlib.contextmanager
    def mask_loads(self, mask):
        """Context manager to add an additional mask to tl.load/store"""
        prior = self._load_mask
        if prior:
            mask = self.cse.generate(self.compute, f"{mask} & {prior}")

        self._load_mask = mask
        try:
            # TODO(jansel): do we need a reshape here?
            yield mask
        finally:
            self._load_mask = prior

    def gen_assert_indirect_indexing(self, buffer, original_index, mask):
        if mask == "None":
            return
        body = self.current_node._body
        indirect_size = dict(zip(body.indirect_vars, body.indirect_max_sizes))
        indirect_name = body.indirect_new
        # Many indirect variables may be mapped to the same CSE'd variable
        # For example when you do x[y, y] for x = randn(3, 8)
        var_size = collections.defaultdict(set)
        for ind, size in indirect_size.items():
            var_size[indirect_name[ind]].add(V.kernel.rename_indexing(size))

        indirect_vars = [
            s for s in original_index.free_symbols if s.name.startswith("tmp")
        ]
        for var in indirect_vars:
            sizes = list(var_size[var])
            if all(isinstance(s, sympy.Integer) for s in sizes):
                size = min(sizes)
            else:
                # Should this go here or in TritonPrinter?
                def print_min(expr):
                    if len(expr) == 1:
                        return texpr(expr[0])
                    else:
                        return f"min({texpr(expr[0])}, {print_min(expr[1:])})"

                size = print_min(sizes)
            # The conditions need to be in parens because of Python's operator precedence.
            # It'd be less # error-prone to use and/or/not, which is suported by triton
            cond = f"((0 <= {var}) & ({var} < {size}))"
            cond_print = f"0 <= {var} < {size}"
            if not isinstance(original_index, sympy.Integer):
                var_mask = f"({mask})" if "&" in mask else mask
                var_mask = f" | ~{var_mask}"
            else:
                var_mask = ""
            line = f'tl.device_assert(({cond}){var_mask}, "index out of bounds: {cond_print}")'
            self.cse.generate(buffer, line, assignment=False)

    def load(self, name: str, index: sympy.Expr):
        var = self.args.input(name)
        indirect_indexing = self.is_indirect_indexing(index)
        original_index = index
        index, mask_vars, mask, expand_str = self.indexing(index)

        if "rmask" in mask and not self.persistent_reduction:
            # This eviction policy heuristic is untested.
            # ptillet suggested we should try only doing this for
            # the first N-1 loops and not for the final loop.
            ep = ", eviction_policy='evict_last'"
        else:
            ep = ""

        # "other" below is a workaround for https://github.com/openai/triton/issues/737
        # for bool, even though it's likely subject to the same bug, setting `other` leads
        # to LLVM errors so we are skipping it for now
        if ("tmp" in mask or "rmask" in mask) and V.graph.get_dtype(name) != torch.bool:
            other = ", other=0"
        else:
            other = ""

        append_broadcast = None
        if V.graph.is_unspec_arg(name):
            line = var
        else:
            if isinstance(original_index, sympy.Integer):
                line = f"tl.load({var} + ({original_index}))"
                append_broadcast = expand_str
            else:
                line = f"tl.load({var} + ({index}), {mask}{ep}{other})"
            if V.graph.get_dtype(name) in (torch.float16, torch.bfloat16):
                line += ".to(tl.float32)"

        if "tmp" in mask:
            # Masked loads must come after the mask is computed
            load_buffer = self.compute
        elif (
            self.inside_reduction
            and not self.persistent_reduction
            and "rmask" not in mask
            and not indirect_indexing
        ):
            # can lift a common load outside of reduction loop
            # One exception is when this is an indirect_load.
            load_buffer = self.body
        else:
            load_buffer = self.loads

        # Assert that the loaded indices will not read garbage
        if indirect_indexing and config.triton.assert_indirect_indexing:
            self.gen_assert_indirect_indexing(load_buffer, original_index, mask)

        result_var = self.cse.generate(load_buffer, line)
        result_var.mask_vars = mask_vars

        if append_broadcast:
            line = f"tl.broadcast_to({result_var}, {append_broadcast})"
            result_var = self.cse.generate(load_buffer, line)

        if not self.inside_reduction or "rmask" not in mask:
            self.outside_loop_vars.add(result_var)

        return result_var

    def store(self, name, index, value, mode=None):
        var = self.args.output(name)
        indirect_indexing = self.is_indirect_indexing(index)
        original_index = index
        index, mask_vars, mask, expand_str = self.indexing(index, dense_indexing=True)

        if indirect_indexing and config.triton.assert_indirect_indexing:
            self.gen_assert_indirect_indexing(self.stores, original_index, mask)

        if mode is None:
            line = f"tl.store({var} + ({index}), {value}, {mask})"
        elif mode == "atomic_add":
            line = f"tl.atomic_add({var} + ({index}), {value}, {mask})"
        else:
            raise NotImplementedError(f"store mode={mode}")
        self.stores.writeline(DeferredLine(name, line))
        if not self.inside_reduction:
            self.outside_loop_vars.add(value)

    def reduction(
        self, name, dtype, src_dtype, reduction_type, combine_fn, index, value
    ):
        assert self.inside_reduction
        default = triton_constant(ir.Reduction.default_value(reduction_type, src_dtype))
        masks = {f"{tree.prefix}mask" for tree in self.range_trees}
        self.filter_masks(masks)
        masks = sorted(masks)
        if self._load_mask:
            masks.append(self._load_mask)
        sizes = [":" for _ in self.range_trees]
        sizes[-1] = "None"
        reduction_range_prefix = self.range_trees[-1].prefix
        reduction_sizes = ["None" for _ in self.range_trees]
        reduction_sizes[-1] = ":"

        if reduction_type == "any":
            reduction_type = "max"

        def final_reduction(value):
            use_helper = reduction_type in {"max", "min", "prod"}
            module = "triton_helpers" if use_helper else "tl"
            return f"{module}.{reduction_type}({value}, {dim})[{', '.join(sizes)}]"

        dim = len(self.range_trees) - 1
        result_var = self.cse.newvar()
        result_var.mask_vars = {var for var in masks if var[0] != "r"}
        cond = " & ".join(masks)

        if self.persistent_reduction:
            masked_value = self.cse.generate(
                self.compute, f"tl.where({cond}, {value}, {default})"
            )
            result_var = self.cse.generate(self.compute, final_reduction(masked_value))
        elif (src_dtype, reduction_type, value) not in self.cse.reduction_cache:
            self.cse.reduction_cache[(src_dtype, reduction_type, value)] = result_var
            accumulator = f"_{result_var}"
            default_value = f" + {default}" if default != 0 else ""
            self.body.writeline(
                f"{accumulator} = tl.zeros({self.dense_size_str()}, {triton_compute_type(src_dtype)}){default_value}"
            )

            cond = " & ".join(masks)

            if reduction_type in {"argmax", "argmin"}:
                accumulator_index = f"_{result_var}_index"
                long_max = torch.iinfo(torch.int64).max
                self.body.writeline(
                    f"{accumulator_index} = tl.full({self.dense_size_str()}, {long_max}, tl.int64)"
                )
                root_op = {"argmax": "max", "argmin": "min"}[reduction_type]

<<<<<<< HEAD
            if accumulator_index is not None:
                # argmax or argmin
                combined_acc = accumulator, accumulator_index
                combined_value = value, f"{reduction_range_prefix}index"
                new_value, new_index = combine_fn(combined_acc, combined_value)
                self.compute.writeline(
                    f"{accumulator} = tl.where({cond}, {new_value}, {accumulator})"
                )
                self.compute.writeline(
                    f"{accumulator_index} = tl.where({cond}, {new_index}, {accumulator_index})"
                )
            else:
                new_value = combine_fn(accumulator, value)
                self.compute.writeline(
                    f"{accumulator} = tl.where({cond}, {new_value}, {accumulator}"
=======
                self.compute.splice(
                    f"""
                {accumulator}_next, {accumulator_index}_next = triton_helpers.{root_op}imum_with_index(
                    {accumulator}, {accumulator_index}, {value}, {reduction_range_prefix}index
                )
                {accumulator} = tl.where({cond}, {accumulator}_next, {accumulator})
                {accumulator_index} = tl.where({cond}, {accumulator_index}_next, {accumulator_index})
                """
                )
            else:
                updated = value
                if reduction_type == "min":
                    updated = "triton_helpers.minimum({accumulator}, {value})"
                elif reduction_type == "max":
                    updated = "triton_helpers.maximum({accumulator}, {value})"
                elif reduction_type == "sum":
                    updated = f"{accumulator} + {value}"
                elif reduction_type == "prod":
                    updated = f"{accumulator} * {value}"
                else:
                    raise NotImplementedError(f"reduction_type {reduction_type}")

                self.compute.writeline(
                    f"{accumulator} = tl.where({cond}, {updated}, {accumulator})"
>>>>>>> 2637e418
                )

            if accumulator_index:
                # argmax, argmin
                idx_dtype = self.index_dtype
                self.suffix.splice(
                    f"""
                _, {result_var}_tmp = triton_helpers.{root_op}_with_index(
                    {accumulator}, {accumulator_index}, {dim}
                )
                {result_var} = {result_var}_tmp[{', '.join(sizes)}]
                """
                )
            else:
                self.suffix.writeline(f"{result_var} = {final_reduction(accumulator)}")
        else:
            var_name = self.cse.reduction_cache[(src_dtype, reduction_type, value)]
            self.suffix.writeline(f"{result_var} = {var_name}")
            result_var.mask_vars = var_name.mask_vars
        self.inside_reduction = False
        index, mask_vars, mask, _ = self.indexing(index)
        assert "rmask" not in index
        self.inside_reduction = True
        self.outside_loop_vars.add(result_var)
        self.cse.store_cache[name] = result_var
        if name not in V.graph.removed_buffers:
            var = self.args.output(name)
            self.suffix.writeline(
                DeferredLine(name, f"tl.store({var} + {index}, {result_var}, {mask})")
            )

    def codegen_body(self):
        """
        Concat output code from index_code, loads, compute, stores,
        suffix into self.body.

        For pointwise kernels, this is called just once at the end.

        For reduction kernels, this generates a loop over the reduction
        axis.
        """
        if not (
            self.indexing_code
            or self.loads
            or self.stores
            or self.compute
            or self.suffix
        ):
            return

        if self.inside_reduction and not self.persistent_reduction:
            self.body.writeline("for roffset in range(0, rnumel, RBLOCK):")
            with self.body.indent():
                # last range tree is always reduction
                self.range_trees[-1].codegen_header(self.body)
                self.body.splice(self.indexing_code)
                self.body.splice(self.loads)
                self.body.splice(self.compute)
                self.body.splice(self.stores)

            # invalidate any caches that came from inside the reduction loop
            self.cse.invalidate(self.outside_loop_vars)
            self.range_trees[-1].cache_clear()
        else:
            self.body.splice(self.indexing_code)
            self.body.splice(self.loads)
            self.body.splice(self.compute)
            self.body.splice(self.stores)
        self.body.splice(self.suffix)
        self.indexing_code.clear()
        self.loads.clear()
        self.compute.clear()
        self.stores.clear()
        self.suffix.clear()

    def codegen_kernel_benchmark(self):
        result = IndentedBuffer()
        argdefs, call_args, signature = self.args.python_argdefs()

        result.writelines(["", "", "def get_args():"])
        with result.indent():
            name_cnt = itertools.count()
            var_names = []
            for arg_name in call_args:
                var_name = f"arg_{next(name_cnt)}"
                buf = V.graph.get_buffer(arg_name)
                if buf:
                    result.writeline(
                        f"{var_name} = rand_strided({tuple(buf.get_size())}, {tuple(buf.get_stride())}, device='{buf.get_device()}', dtype={buf.get_dtype()})"  # noqa: B950 line too long
                    )
                elif arg_name in V.graph.constants:
                    # note that random seed is put in V.graph.constants
                    const_tensor = V.graph.constants[arg_name]
                    result.writeline(
                        f"{var_name} = rand_strided({tuple(const_tensor.size())}, {tuple(const_tensor.stride())}, device='{const_tensor.device}', dtype={const_tensor.dtype})"  # noqa: B950 line too long
                    )
                else:
                    raise KeyError(
                        f"Don't find the buffer or const tensor for {arg_name}"
                    )
                var_names.append(var_name)
            result.writeline(f"return {', '.join(var_names)},")

        result.writelines(["\n", "\n", "def call(args):"])
        grid = []
        extra_args = []
        extra_args_str = None
        index = V.graph.scheduler.current_device.index
        with result.indent():
            result.writeline(f"with torch.cuda._DeviceGuard({index}):")
            with result.indent():
                result.writeline(
                    f"torch.cuda.set_device({index})"
                )  # no-op to ensure context
                for tree in self.range_trees:
                    expr = pexpr(tree.numel)
                    if tree.prefix != "r" or self.inside_reduction:
                        extra_args.append(expr)
                    if tree.prefix != "r":
                        grid.append(expr)

                stream_name = f"stream{index}"
                result.writeline(f"{stream_name} = get_cuda_stream({index})")
                extra_args_str = ", ".join(map(str, extra_args)) + ", "
                result.writeline(
                    f"KERNEL_NAME.run(*args, {extra_args_str}grid=grid({', '.join(grid)}), stream={stream_name})"
                )

        # benchmark all configs
        result.writelines(["\n", "\n", "def benchmark_all_configs(args):"])
        with result.indent():
            result.writeline(f"with torch.cuda._DeviceGuard({index}):")
            with result.indent():
                result.writeline(
                    f"torch.cuda.set_device({index})"
                )  # no-op to ensure context
                result.writeline(
                    f"return KERNEL_NAME.benchmark_all_configs(*args, {extra_args_str}grid=grid({', '.join(grid)}))"
                )

        ninplace_args = len(unique(self.args.inplace_buffers.values()))
        result.writelines(["\n", "\n", "if __name__ == '__main__':"])
        with result.indent():
            result.writeline("from torch._inductor.utils import get_num_bytes")
            result.writeline("from triton.testing import do_bench")
            result.writeline("")

            result.writeline("args = get_args()")
            result.writeline(
                "ms = do_bench(lambda: call(args), rep=40, fast_flush=True)"
            )
            result.writeline(
                f"num_gb = get_num_bytes(*args, num_in_out_args={ninplace_args}) / 1e9"
            )
            result.writeline("gb_per_s = num_gb / (ms / 1e3)")
            result.writeline(
                'print(f"{ms:.3f}ms    {num_gb:.3f}GB    {gb_per_s:.2f}GB/s")'
            )

        return result

    def codegen_kernel(self, name=None):
        from triton import next_power_of_2

        code = IndentedBuffer()

        size_hints = [
            next_power_of_2(V.graph.sizevars.size_hint(numel)) for numel in self.numels
        ]
        if self.persistent_reduction:
            assert self.inside_reduction
            heuristics = "persistent_reduction"
        elif self.inside_reduction:
            heuristics = "reduction"
        else:
            size_hints.pop()
            heuristics = "pointwise"

        if name is None:
            code.splice(
                f"""
                    import triton
                    import triton.language as tl
                    from torch._inductor.ir import ReductionHint
                    from torch._inductor.ir import TileHint
                    from torch._inductor.triton_heuristics import {heuristics}
                    from torch._inductor.utils import instance_descriptor
                    from torch._inductor import triton_helpers
                """
            )
            if config.benchmark_kernel:
                code.splice(
                    """
                        from torch._dynamo.testing import rand_strided
                        from torch._C import _cuda_getCurrentRawStream as get_cuda_stream
                        import torch
                        from torch._inductor.triton_heuristics import grid
                    """
                )

        argdefs, _, signature = self.args.python_argdefs()
        # maps actual expression to SizeArg if its in sizevars replacements
        for i, arg in enumerate(signature):
            if (
                isinstance(arg, SizeArg)
                and arg.expr in V.graph.sizevars.inv_precomputed_replacements
            ):
                signature[i] = SizeArg(
                    arg.name, V.graph.sizevars.inv_precomputed_replacements[arg.expr]
                )

        mutated_args = set()
        for mutation in self.mutations:
            if mutation in self.args.input_buffers:
                mutated_args.add(self.args.input_buffers[mutation])
            if mutation in self.args.inplace_buffers:
                mutated_args.add(self.args.inplace_buffers[mutation].inner_name)
            if mutation in self.args.output_buffers:
                mutated_args.add(self.args.output_buffers[mutation])
        mutated_args = sorted(mutated_args)

        triton_meta = {
            "signature": dict(enumerate(map(signature_of, signature))),
            "device": V.graph.scheduler.current_device.index,
            "constants": {},
            "mutated_arg_names": mutated_args,
        }

        for tree in self.range_trees:
            if tree.prefix != "r" or self.inside_reduction:
                sizearg = SizeArg(f"{tree.prefix}numel", tree.numel)
                signature.append(sizearg)
                triton_meta["signature"][len(argdefs)] = signature_of(sizearg)
                argdefs.append(f"{tree.prefix}numel")
                # constexpr version causes issues, see
                # https://github.com/pytorch/torchdynamo/pull/1362
                # triton_meta["constants"][len(argdefs)] = V.graph.sizevars.size_hint(
                #     tree.numel
                # )
                # argdefs.append(f"{tree.prefix}numel: tl.constexpr")
        triton_meta["configs"] = [config_of(signature)]

        for tree in self.range_trees:
            if tree.prefix != "r" or (
                self.inside_reduction and not self.persistent_reduction
            ):
                argdefs.append(f"{tree.prefix.upper()}BLOCK : tl.constexpr")

        if self.inside_reduction:
            reduction_hint = self.reduction_hint
            heuristics_line = f"""
                @{heuristics}(
                    size_hints={size_hints!r},
                    reduction_hint={reduction_hint},
                    filename=__file__,
                    meta={triton_meta!r}
                )
                @triton.jit
            """
        else:
            tile_hint = ""
            if len(size_hints) == 2:
                if len(signature) == 4:  # input, output and 2 args
                    tile_hint = "tile_hint=TileHint.SQUARE,"
                else:
                    tile_hint = "tile_hint=TileHint.DEFAULT,"
            heuristics_line = f"""
                @{heuristics}(size_hints={size_hints!r}, {tile_hint}filename=__file__, meta={triton_meta!r})
                @triton.jit
            """
        code.splice(heuristics_line)
        code.writeline(f"def {name or 'KERNEL_NAME'}({', '.join(argdefs)}):")
        self.codegen_body()
        with code.indent():
            self.codegen_static_numels(code)
            for old, new in self.args.aliases():
                code.writeline(f"{old} = {new}")
            code.splice(self.body)

        if config.benchmark_kernel:
            code.splice(self.codegen_kernel_benchmark())

        if name is not None:
            return code.getvalue()

        return code.getvalue()

    def codegen_static_numels(self, code):
        """
        We get a small speedup from hard coding numels if they are static.

        This code stomps on the passed-in values by writing an constant to the top of the kernel.

        In a kernel like:
        def KERNEL_NAME(in_ptr0, in_ptr1, out_ptr2, xnumel, rnumel, XBLOCK : tl.constexpr, RBLOCK : tl.constexpr):

        We would add
        xnumel = 4096
        rnumel = 768

        After the signature, before the kernel code, if we decided to make these static. As its hardcoded, it becomes
        a better signal to triton on how to unroll and do some static indexing. So, it's not so much that downstream
        knows that its a static numel, as that you just plop a constant into the kernel.
        """
        for tree in self.range_trees:
            if tree.prefix != "r" or self.inside_reduction:
                postfix = (
                    "# dynamic_shapes=False" if not dynamo_config.dynamic_shapes else ""
                )
                simplified_tree_numel = V.graph.sizevars.simplify(tree.numel)
                if isinstance(simplified_tree_numel, (sympy.Integer, int)):
                    code.writeline(
                        f"{tree.prefix}numel = {int(simplified_tree_numel)} {postfix}"
                    )

            if tree.prefix == "r" and self.persistent_reduction:
                simplified_tree_numel = V.graph.sizevars.simplify(tree.numel)
                if dynamo_config.dynamic_shapes:
                    if isinstance(simplified_tree_numel, (sympy.Integer, int)):
                        val = int(simplified_tree_numel)
                    else:
                        continue
                else:
                    val = int(simplified_tree_numel)
                val = next_power_of_2(val)
                code.writeline(f"RBLOCK: tl.constexpr = {val}")

    def indexing_size_str(self, i=None, x=None):
        sizes = ["None"] * (len(self.range_trees) - int(self.numels[-1] == 1))
        if i is not None:
            sizes[i] = ":"
        return f"[{', '.join(sizes)}]"

    def dense_size_str(self):
        sizes = []
        for tree in self.range_trees:
            if tree.prefix != "r" or self.inside_reduction:
                sizes.append(f"{tree.prefix.upper()}BLOCK")
            elif tree.prefix == "r" and tree.numel != 1:
                sizes.append("1")
        return f"[{', '.join(sizes)}]"

    def call_kernel(self, code, name: str):
        _, call_args, _ = self.args.python_argdefs()
        # dynamo wraps unspec variable as 0d CPU tensor, need convert to scalar
        for i in range(len(call_args)):
            if V.graph.is_unspec_arg(call_args[i]):
                call_args[i] = call_args[i] + ".item()"
        grid = []
        # TODO(jansel): if there are constants, we shouldn't bother passing them as args
        for tree in self.range_trees:
            if isinstance(tree.numel, (sympy.Integer, sympy.Symbol)):
                expr = pexpr(tree.numel)
            else:
                expr = f"{name}_{tree.prefix}numel"
                code.writeline(f"{expr} = {pexpr(tree.numel)}")
            if tree.prefix != "r" or self.inside_reduction:
                call_args.append(expr)
            if tree.prefix != "r":
                grid.append(expr)

        if V.graph.cpp_wrapper:
            V.graph.wrapper_code.generate_kernel_call(
                name, call_args, V.graph.scheduler.current_device.index
            )
        else:
            # TODO: refactor generate_kernel_call
            call_args_str = ", ".join(call_args)
            stream_name = code.write_get_cuda_stream(
                V.graph.scheduler.current_device.index
            )
            code.writeline(
                f"{name}.run({call_args_str}, grid=grid({', '.join(grid)}), stream={stream_name})"
            )

    def create_cse_var(self, *args, **kwargs):
        return TritonCSEVariable(*args, **kwargs)


class TritonScheduling:
    def __init__(self, scheduler):
        self.scheduler = scheduler

    def group_fn(self, sizes):
        return tuple(V.graph.sizevars.simplify(sympy_product(s)) for s in sizes)

    def can_fuse(self, node1, node2):
        """
        Hook called by Scheduler to determine if the Triton backend
        can fuse node1 and node2.  These nodes might already be
        FusedSchedulerNodes.
        """
        _, (numel1, rnumel1) = node1.group
        _, (numel2, rnumel2) = node2.group

        if node1.is_reduction() and node2.is_reduction():
            return numel1 == numel2 and rnumel1 == rnumel2

        if not node1.is_reduction() and not node2.is_reduction():
            if not (numel1 == numel2 and rnumel1 == rnumel2):
                return False

            if node1.is_template():
                return True  # skip checks for compatible tiling

            # check for a bad combined tiling
            tiling1 = self.select_tiling(node1.get_nodes(), numel1, rnumel1)
            tiling2 = self.select_tiling(node2.get_nodes(), numel1, rnumel1)
            tiling3 = self.select_tiling(
                node1.get_nodes() + node2.get_nodes(), numel1, rnumel1
            )
            if config.triton.tiling_prevents_pointwise_fusion:
                if len(tiling1) > 2:
                    if len(tiling2) > 2:
                        return tiling1 == tiling2 == tiling3
                    else:
                        return tiling1 == tiling3
                elif len(tiling2) > 2:
                    return tiling2 == tiling3

            return True

        if not node1.is_reduction() and node2.is_reduction():
            assert rnumel1 == 1 and rnumel2 != 1
            if numel1 == numel2 * rnumel2:
                if not all(
                    TritonKernel.is_compatible((numel2, rnumel2), n.get_ranges())
                    for n in node1.get_nodes()
                ):
                    return False
                if (
                    config.triton.tiling_prevents_reduction_fusion
                    and not node1.is_template()
                ):
                    return self.select_tiling(node1.get_nodes(), numel1) in (
                        (numel1, 1),
                        (numel2, rnumel2, 1),
                    )
                return True

            return numel1 == numel2

        assert node1.is_reduction() and not node2.is_reduction()
        # swap args to hit the case above
        return self.can_fuse_horizontal(node2, node1)

    can_fuse_vertical = can_fuse
    can_fuse_horizontal = can_fuse

    def codegen_nodes(self, nodes):
        """
        Given a set of pre-fused nodes, generate a Triton kernel.
        """
        _, (numel, rnumel) = max(nodes, key=lambda x: int(x.is_reduction())).group
        node_schedule = []
        current_loop_writes = set()
        is_current_reductions = set()
        done = set()

        def fits_in_main_body(n):
            _, (node_numel, node_rnumel) = n.group
            return (node_numel == numel and node_rnumel == rnumel) or (
                node_numel == numel * rnumel and node_rnumel == 1
            )

        def fits_outside_reduction(n):
            _, (node_numel, node_rnumel) = n.group
            return node_numel == numel and node_rnumel == 1 and rnumel != 1

        @contextlib.contextmanager
        def end_current_reduction_loop():
            if current_loop_writes:
                # flush out any other runnable nodes to reduce number of loops
                for other_node in nodes[index + 1 :]:
                    if (
                        node not in done
                        and fits_in_main_body(other_node)
                        and not (
                            current_loop_writes & other_node.recursive_predecessors
                        )
                    ):
                        done.add(node)
                        current_loop_writes.add(node.get_name())
                        is_current_reductions.add(node.is_reduction())
                        node_schedule.append(node)

            if node_schedule and node_schedule[-1] is EnableReduction:
                node_schedule.pop()
            else:
                node_schedule.append(DisableReduction)
            yield
            node_schedule.append(EnableReduction)
            current_loop_writes.clear()
            is_current_reductions.clear()

        for index, node in enumerate(nodes):
            if node in done:
                continue
            done.add(node)

            def requires_closing_previous_reduction(node, node_schedule):
                if rnumel == 1:
                    return False
                if not current_loop_writes & node.recursive_predecessors:
                    return False
                assert node_schedule and not isinstance(
                    node_schedule[-1], (EnableReduction, DisableReduction)
                )
                return True in is_current_reductions

            if fits_in_main_body(node):
                if requires_closing_previous_reduction(node, node_schedule):
                    with end_current_reduction_loop():
                        pass  # need to start a new reduction loop
                current_loop_writes.add(node.get_name())
                is_current_reductions.add(node.is_reduction())
                node_schedule.append(node)
            elif fits_outside_reduction(node):
                with end_current_reduction_loop():
                    node_schedule.append(node)
            else:
                raise NotImplementedError(
                    f"unexpected group: ({numel}, {rnumel}) != {node.group[1]}"
                )

        if schedule_log.isEnabledFor(logging.DEBUG):
            schedule_log.debug("Schedule:\n %s", node_schedule)
        return self.codegen_node_schedule(node_schedule, numel, rnumel)

    @staticmethod
    def reduction_hint(node):
        assert node.is_reduction()
        if all(
            dep.is_contiguous()
            for dep in itertools.chain(node.read_writes.reads, node.read_writes.writes)
        ):
            return ReductionHint.INNER
        else:
            return node.node.data.reduction_hint

    @staticmethod
    def can_use_32bit_indexing(numel: sympy.Expr, buffers: Iterable[ir.Buffer]) -> bool:
        int_max = torch.iinfo(torch.int32).max
        size_hint = V.graph.sizevars.size_hint
        if size_hint(numel) > int_max:
            return False

        buf_sizes = [buf.get_layout().storage_size() for buf in buffers]
        if any(size_hint(size) > int_max for size in buf_sizes):
            return False

        # Only install guards for 32-bit indexing as there is no correctness
        # issue with using 64-bit for everything
        V.graph.sizevars.guard_leq(numel, int_max)
        for size in buf_sizes:
            V.graph.sizevars.guard_leq(size, int_max)
        return True

    @staticmethod
    def select_index_dtype(node_schedule, numel, reduction_numel):
        # Gather all used buffer names
        buffer_names = set()
        for node in node_schedule:
            if not isinstance(node, scheduler.BaseSchedulerNode):
                continue

            buffer_names.update(node.get_names())
            buffer_names.update(node.used_buffer_names())

        # Get buffers objects
        def _get_buffer(name: str) -> ir.Buffer:
            if name in V.graph.name_to_buffer:
                return V.graph.name_to_buffer[name]
            elif name in V.graph.graph_inputs:
                return V.graph.graph_inputs[name]
            elif name in V.graph.constants:
                data = V.graph.constants[name]
                return ir.ConstantBuffer(
                    name,
                    ir.FixedLayout(
                        data.device, data.dtype, *V.graph.static_sizes_strides(data)
                    ),
                )
            raise RuntimeError(f"Failed to find buffer matching name {name}")

        buffers = [_get_buffer(name) for name in buffer_names]

        # In theory we can separately check xnumel and rnumel are <= int_max
        # but some indexers do use the full linear index so we need to be
        # conservative here.
        total_numel = numel * reduction_numel

        if TritonScheduling.can_use_32bit_indexing(total_numel, buffers):
            return "tl.int32"
        return "tl.int64"

    def codegen_node_schedule(self, node_schedule, numel, reduction_numel):
        tiled_groups = self.select_tiling(node_schedule, numel, reduction_numel)
        reductions = list(
            filter(
                lambda n: n not in (EnableReduction, DisableReduction)
                and n.is_reduction(),
                node_schedule,
            )
        )
        if len(reductions) > 0:
            hints = [self.reduction_hint(n) for n in reductions]
            if hints.count(hints[0]) == len(hints):
                reduction_hint_val = hints[0]
            else:
                reduction_hint_val = ReductionHint.DEFAULT
        else:
            reduction_hint_val = ReductionHint.DEFAULT

        mutations = set()
        for node in node_schedule:
            if hasattr(node, "get_mutations"):
                mutations.update(node.get_mutations())

        index_dtype = self.select_index_dtype(node_schedule, numel, reduction_numel)

        with TritonKernel(
            *tiled_groups,
            reduction_hint=reduction_hint_val,
            mutations=mutations,
            index_dtype=index_dtype,
        ) as kernel:
            stack = contextlib.ExitStack()
            for node in node_schedule:
                if node not in (EnableReduction, DisableReduction):
                    node.mark_run()
            for node in node_schedule:
                if node is DisableReduction:
                    stack.enter_context(kernel.disable_reduction())
                elif node is EnableReduction:
                    stack.close()
                else:
                    # TODO - mostly works but needs a couple fixes
                    if not dynamo_config.dynamic_shapes:
                        # TODO - use split ranges ?
                        indexing_dtype_strength_reduction(node._body)
                    index_vars = kernel.split_and_set_ranges(node.get_ranges())
                    node.codegen(index_vars)

        src_code = kernel.codegen_kernel()
        kernel_name = self.define_kernel(src_code, node_schedule)

        kernel.call_kernel(V.graph.wrapper_code, kernel_name)
        self.scheduler.free_buffers()

    def define_kernel(self, src_code, node_schedule):
        wrapper = V.graph.wrapper_code
        if src_code in wrapper.src_to_kernel:
            kernel_name = wrapper.src_to_kernel[src_code]
        else:
            fused_name = (
                get_fused_kernel_name(node_schedule)
                if config.triton.descriptive_names
                else ""
            )
            kernel_category = get_kernel_category_by_source_code(src_code)[:3]
            kernel_name = "_".join(
                ["triton", kernel_category, fused_name, wrapper.next_kernel_suffix()]
            )
            # use the original src_code as the key
            wrapper.src_to_kernel[src_code] = kernel_name
            subs_name = kernel_name if config.triton.unique_kernel_names else "triton_"
            src_code = src_code.replace("KERNEL_NAME", subs_name)

            # TODO(voz): Ostensibly, we should not need this. But there are cases where C++ codegen does
            # not use BracesBuffer, so we have no good indicator of a C++ buffer atm.
            src_code = src_code.replace("#pragma CMT", "#")

            basename, _, kernel_path = get_code_path(src_code, "py", extra="")
            wrapper.kernel_to_hash[kernel_name] = basename

            compile_wrapper = IndentedBuffer()
            compile_wrapper.writeline(f"async_compile.triton({subs_name!r}, '''")
            compile_wrapper.splice(src_code, strip=True)
            compile_wrapper.writeline("''')")

            metadata_comment = f"# kernel path: {kernel_path}"
            metadata_comment += "\n" + get_kernel_metadata(node_schedule)
            wrapper.define_kernel(
                kernel_name, compile_wrapper.getvalue(), metadata_comment
            )
        return kernel_name

    def codegen_template(self, template_node, epilogue_nodes):
        """
        Codegen a triton template
        """
        _, (numel, rnumel) = template_node.group
        assert rnumel == 1
        kernel, render = template_node.node.make_kernel_render(template_node.node)
        with kernel:
            for node in [template_node, *epilogue_nodes]:
                node.mark_run()
            render()  # warmup run to get the args right
            for node in epilogue_nodes:
                node.codegen(kernel.split_and_set_ranges(node.get_ranges()))

        src_code = render()
        kernel_name = self.define_kernel(src_code, [template_node, *epilogue_nodes])
        kernel.call_kernel(V.graph.wrapper_code, kernel_name)
        self.scheduler.free_buffers()

    def codegen_sync(self):
        V.graph.wrapper_code.writeline("torch.cuda.synchronize()")

    @staticmethod
    @functools.lru_cache(32)
    def candidate_tilings(node):
        ranges, reduction_ranges = node.get_ranges()
        if len(ranges) <= 1:
            return ()

        rw = node.pointwise_read_writes()
        assert len(rw.range_vars) == len(ranges)

        deps = [
            dep
            for dep in itertools.chain(rw.reads, rw.writes)
            if dep.name not in V.graph.removed_buffers
        ]
        write_names = {dep.name for dep in rw.writes}

        tilings = []

        for dep in deps:
            strides = V.graph.sizevars.stride_hints(dep.index, rw.range_vars)
            assert len(strides) == len(ranges)
            try:
                split = strides.index(1) + 1
                if split == len(ranges):
                    continue
                if all(s == 0 for s in strides[split:]):
                    # if this is a broadcasted tensor and all dimensions after split are broadcast,
                    # this is not a real split
                    continue

            except ValueError:
                continue
            tiled_groups = (
                V.graph.sizevars.simplify(sympy_product(ranges[:split])),
                V.graph.sizevars.simplify(sympy_product(ranges[split:])),
            )
            # score by number of elements
            score = V.graph.sizevars.size_hint(
                sympy_product(
                    size for size, stride in zip(ranges, strides) if stride != 0
                )
            )
            if dep.name in write_names:
                # ngimel said contiguous writes is more important than reads
                score *= 2
            if CandidateTiling.is_good_size(tiled_groups[0]):
                score *= 2
            if CandidateTiling.is_good_size(tiled_groups[1]):
                score *= 2

            if (
                V.graph.sizevars.size_hint(
                    score - sympy_product(itertools.chain(ranges, reduction_ranges))
                )
                >= 0
            ):
                tilings.append(CandidateTiling(tiled_groups, score, dep.name))
        return tilings

    @classmethod
    def select_tiling(cls, node_schedule, numel, reduction_numel=sympy.Integer(1)):
        """
        Heuristics to decide how to tile kernels.
        Currently, we tile based on stride-1 dimensions.

        Returns:
            `(tile1, tile2, reduction_numel)` s.t. `tile1 * tile2 == numel`

        """
        if reduction_numel != 1 or config.triton.max_tiles <= 1:
            # TODO(jansel): should we tile reductions?
            return (numel, reduction_numel)

        seen_names = set()
        candidate_tiles = collections.Counter()
        for node in EnableReduction.filter(node_schedule):
            for tiling in cls.candidate_tilings(node):
                if tiling.name in seen_names:
                    continue
                seen_names.add(tiling.name)
                candidate_tiles[tiling.tiling] += tiling.score

        ranked_tilings = [tiling for tiling, score in candidate_tiles.most_common()]

        if config.triton.max_tiles >= 3:
            # Consider adding a third dimension of tiling, but only
            # when a1 is a multiple of b1; otherwise, you have a lot
            # of stragglers which is annoying to generate code for.
            #
            # NB: More than three max tiles is not enabled by default.

            # Add one 3D tiling choice
            for i in range(1, len(ranked_tilings)):
                a0, a1 = ranked_tilings[0]
                b0, b1 = ranked_tilings[i]
                if V.graph.sizevars.size_hint(a1 - b1) == 0:
                    continue
                if V.graph.sizevars.size_hint(a1 - b1) < 0:
                    # swap so a0 is bigger
                    a0, a1 = ranked_tilings[i]
                    b0, b1 = ranked_tilings[0]
                assert V.graph.sizevars.size_hint(a1 - b1) > 0
                if V.graph.sizevars.maybe_guard_multiple_of(a1, b1):
                    tiling = (a0, ir.FloorDiv(a1, b1), b1)
                    ranked_tilings = [tiling] + ranked_tilings
                    break  # only 1 choice for now

        for tiled_groups in ranked_tilings:
            new_groups = (*tiled_groups, reduction_numel)
            if all(
                TritonKernel.is_compatible(new_groups, node.get_ranges())
                for node in node_schedule
                if isinstance(node, scheduler.SchedulerNode)
            ):
                return new_groups

        return (numel, reduction_numel)

    def flush(self):
        pass


@dataclasses.dataclass
class CandidateTiling:
    tiling: List[sympy.Expr]
    score: int  # higher is better
    name: str = None

    @staticmethod
    def is_good_size(s):
        """Somewhat arbitrary heuristic used to boost scores for some sizes"""
        s = V.graph.sizevars.size_hint(s)
        return s >= 32 and (s % 32 == 0)


class DisableReduction:
    """
    Marker to invoke `kernel.disable_reduction()`.  This closes a
    reduction loop and allows for pointwise ops to occur on the output
    of a reduction.
    """


class EnableReduction:
    """
    Marker to end a DisableReduction block.
    """

    @staticmethod
    def filter(node_schedule):
        """
        Get the nodes from node_schedule skipping those in a
        DisableReduction block.
        """
        disabled = False
        for node in node_schedule:
            if node in (EnableReduction, DisableReduction):
                # Don't tile stuff outside the main reduction loop
                disabled = node is DisableReduction
            elif disabled:
                pass
            else:
                yield node


class CantSplit(Exception):
    pass<|MERGE_RESOLUTION|>--- conflicted
+++ resolved
@@ -1184,23 +1184,6 @@
                 )
                 root_op = {"argmax": "max", "argmin": "min"}[reduction_type]
 
-<<<<<<< HEAD
-            if accumulator_index is not None:
-                # argmax or argmin
-                combined_acc = accumulator, accumulator_index
-                combined_value = value, f"{reduction_range_prefix}index"
-                new_value, new_index = combine_fn(combined_acc, combined_value)
-                self.compute.writeline(
-                    f"{accumulator} = tl.where({cond}, {new_value}, {accumulator})"
-                )
-                self.compute.writeline(
-                    f"{accumulator_index} = tl.where({cond}, {new_index}, {accumulator_index})"
-                )
-            else:
-                new_value = combine_fn(accumulator, value)
-                self.compute.writeline(
-                    f"{accumulator} = tl.where({cond}, {new_value}, {accumulator}"
-=======
                 self.compute.splice(
                     f"""
                 {accumulator}_next, {accumulator_index}_next = triton_helpers.{root_op}imum_with_index(
@@ -1211,21 +1194,9 @@
                 """
                 )
             else:
-                updated = value
-                if reduction_type == "min":
-                    updated = "triton_helpers.minimum({accumulator}, {value})"
-                elif reduction_type == "max":
-                    updated = "triton_helpers.maximum({accumulator}, {value})"
-                elif reduction_type == "sum":
-                    updated = f"{accumulator} + {value}"
-                elif reduction_type == "prod":
-                    updated = f"{accumulator} * {value}"
-                else:
-                    raise NotImplementedError(f"reduction_type {reduction_type}")
-
+                updated = combine_fn(accumulator, value)
                 self.compute.writeline(
-                    f"{accumulator} = tl.where({cond}, {updated}, {accumulator})"
->>>>>>> 2637e418
+                    f"{accumulator} = tl.where({cond}, {updated}, {accumulator}"
                 )
 
             if accumulator_index:
