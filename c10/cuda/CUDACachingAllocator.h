#pragma once

#include <c10/core/Allocator.h>
#include <c10/core/StorageImpl.h>
#include <c10/cuda/CUDAGraphsC10Utils.h>
#include <c10/cuda/CUDAMacros.h>
#include <c10/cuda/CUDAStream.h>
#include <c10/util/Registry.h>

#include <array>
#include <mutex>
#include <set>

namespace c10 {

// Caching allocator will execute every registered callback if it unable to find
// block inside of already allocated area.
class C10_CUDA_API FreeMemoryCallback {
 public:
  virtual ~FreeMemoryCallback() = default;
  virtual bool Execute() = 0;
};

C10_DECLARE_REGISTRY(FreeCudaMemoryCallbacksRegistry, FreeMemoryCallback);
#define REGISTER_FREE_MEMORY_CALLBACK(name, ...) \
  C10_REGISTER_CLASS(FreeCudaMemoryCallbacksRegistry, name, __VA_ARGS__);

namespace cuda {

// TODO: Turn this into an honest to goodness class. I briefly attempted to do
// this, but it was a bit irritating to figure out how to also correctly
// apply pimpl pattern so I didn't have to leak any internal implementation
// details in the header (CUDACachingAllocator could be made a pimpl, but
// you also need to appropriately define a class which is a subclass
// of Allocator. Not impossible, but required a bit more surgery than
// I wanted to do at the time.)
//
// Why is this using a namespace rather than old-style THCCachingAllocator_
// prefix?  Mostly because it made the HIPify rules easier to write; _ is
// not counted as a word boundary, so you would otherwise have to list each
// of these functions.

namespace CUDACachingAllocator {

struct Stat {
  int64_t current = 0;
  int64_t peak = 0;
  int64_t allocated = 0;
  int64_t freed = 0;
};

enum struct StatType : uint64_t {
  AGGREGATE = 0,
  SMALL_POOL = 1,
  LARGE_POOL = 2,
  NUM_TYPES = 3 // remember to update this whenever a new stat type is added
};

typedef std::array<Stat, static_cast<size_t>(StatType::NUM_TYPES)> StatArray;

// Struct containing memory allocator summary statistics for a device.
struct DeviceStats {
  // COUNT: allocations requested by client code
  StatArray allocation;
  // COUNT: number of allocated segments from cudaMalloc().
  StatArray segment;
  // COUNT: number of active memory blocks (allocated or used by stream)
  StatArray active;
  // COUNT: number of inactive, split memory blocks (unallocated but can't be
  // released via cudaFree)
  StatArray inactive_split;

  // SUM: bytes allocated by this memory alocator
  StatArray allocated_bytes;
  // SUM: bytes reserved by this memory allocator (both free and used)
  StatArray reserved_bytes;
  // SUM: bytes within active memory blocks
  StatArray active_bytes;
  // SUM: bytes within inactive, split memory blocks
  StatArray inactive_split_bytes;
  // SUM: bytes requested by client code
  StatArray requested_bytes;

  // COUNT: total number of failed calls to CUDA malloc necessitating cache
  // flushes.
  int64_t num_alloc_retries = 0;

  // COUNT: total number of OOMs (i.e. failed calls to CUDA after cache flush)
  int64_t num_ooms = 0;

  // COUNT: total number of oversize blocks allocated from pool
  Stat oversize_allocations;

  // COUNT: total number of oversize blocks requiring malloc
  Stat oversize_segments;

  // SIZE: maximum block size that is allowed to be split.
  int64_t max_split_size = 0;
};

typedef std::shared_ptr<GatheredContext> (*CreateContextFn)(void);

struct History {
  void* addr;
  size_t real_size; // unrounded, actually requested size
  std::shared_ptr<GatheredContext> context; // per-watcher context
};

// Struct containing info of an allocation block (i.e. a fractional part of a
// cudaMalloc)..
struct BlockInfo {
  int64_t size = 0;
  int64_t requested_size = 0;
  int32_t gc_counter = 0;
  bool allocated = false;
  bool active = false;
  std::vector<History> history;
};

// Struct containing info of a memory segment (i.e. one contiguous cudaMalloc).
struct SegmentInfo {
  int64_t device = 0;
  int64_t address = 0;
  int64_t total_size = 0;
  int64_t requested_size = 0;
  int64_t allocated_size = 0;
  int64_t active_size = 0;
  cudaStream_t stream = 0;
  bool is_large = false;
  bool is_expandable = false;
  MempoolId_t owner_private_pool_id = {0, 0};
  std::vector<BlockInfo> blocks;
};

struct AllocatorState {
  virtual ~AllocatorState() = default;
};

struct TraceEntry {
  enum Action {
    ALLOC, // API made to the caching allocator for new memory
    FREE_REQUESTED, // API call made to the caching allocator to free memory
    FREE_COMPLETED, // The allocator might have to delay a free because
                    // it is still in use on another stream via record_stream
                    // This event is generated when a free actually completes.
    SEGMENT_ALLOC, // a call to cudaMalloc to get more memory from the OS
    SEGMENT_FREE, // a call to cudaFree to return memory to the OS (e.g. to
<<<<<<< HEAD
                  // defragement or empty_caches)
    SEGMENT_MAP, // a call to cudaMalloc to get more memory from the OS
    SEGMENT_UNMAP, // a call to cudaFree to return memory to the OS (e.g. to
                   // defragement or empty_caches)
=======
                  // defragment or empty_caches)
>>>>>>> b27e9b26
    SNAPSHOT, // a call to snapshot, used to correlate memory snapshots to trace
              // events
    OOM // the allocator threw an OutOfMemoryError (addr_ is the amount of free
        // bytes reported by cuda)
  };
  TraceEntry(
      Action action,
      int64_t addr,
      size_t size,
      cudaStream_t stream,
      std::shared_ptr<GatheredContext> context = nullptr)
      : action_(action),
        addr_(addr),
        context_(std::move(context)),
        stream_(stream),
        size_(size) {}
  Action action_;
  int64_t addr_; // for OOM, this is the amount of free bytes reported by cuda
  std::shared_ptr<GatheredContext> context_;
  cudaStream_t stream_;
  int64_t size_;
};

struct SnapshotInfo {
  std::vector<SegmentInfo> segments;
  std::vector<std::vector<TraceEntry>> device_traces;
};

// returns the pointers freed in the pool
// and the pointers allocated. Note: a pointer
// may appear in both freed and allocated
struct CheckpointDelta {
  std::vector<void*> ptrs_freed;
  std::vector<at::DataPtr> dataptrs_allocd;
};

C10_CUDA_API void setAllocatorSettings(const std::string& env);

// Size pretty-printer
std::string format_size(uint64_t size);

using OutOfMemoryObserver = std::function<void(
    int64_t device,
    int64_t allocated,
    int64_t device_total,
    int64_t device_free)>;

class CUDAAllocator : public Allocator {
 public:
  virtual void* raw_alloc(size_t nbytes) = 0;
  virtual void* raw_alloc_with_stream(size_t nbytes, cudaStream_t stream) = 0;
  virtual void raw_delete(void* ptr) = 0;
  virtual void init(int device_count) = 0;
  virtual bool initialized() = 0;
  virtual void setMemoryFraction(double fraction, int device) = 0;
  virtual void emptyCache() = 0;
  virtual void cacheInfo(int dev_id, size_t* largestBlock) = 0;
  virtual void* getBaseAllocation(void* ptr, size_t* size) = 0;
  virtual void recordStream(const DataPtr&, CUDAStream stream) = 0;
  virtual DeviceStats getDeviceStats(int device) = 0;
  virtual void resetAccumulatedStats(int device) = 0;
  virtual void resetPeakStats(int device) = 0;
  virtual SnapshotInfo snapshot() = 0;
  virtual void beginAllocateStreamToPool(
      int device,
      cudaStream_t stream,
      MempoolId_t mempool_id) = 0;
  virtual void endAllocateStreamToPool(int device, cudaStream_t stream) = 0;
  virtual void releasePool(int device, MempoolId_t mempool_id) = 0;
  virtual std::shared_ptr<void> getIpcDevPtr(std::string handle) = 0;
  virtual void recordHistory(
      bool enabled,
      CreateContextFn context_recorder,
      size_t alloc_trace_max_entries,
      bool alloc_trace_record_context) = 0;
  virtual void attachOutOfMemoryObserver(OutOfMemoryObserver observer) = 0;

  virtual void enablePeerAccess(int dev, int dev_to_access) = 0;

  // memory not allocated from cudaMalloc cannot be copied
  // across devices using cudaMemcpyAsync if peer to peer access is disabled.
  // instead it requres cudaMemcpyAsyncPeer
  //  with P2P Enabled, all combinations work
  //  with P2P Disabled:
  //                       cudaMalloc cudaMallocAsync/cuMemMap
  // cudaMemcpyAsyncPeer   works      works
  // cudaMemcpyAsync       works      error

  // This function performs chooses to use the Peer version of
  // memcpy if required based on where the allocated put dst/src.
  virtual cudaError_t memcpyAsync(
      void* dst,
      int dstDevice,
      const void* src,
      int srcDevice,
      size_t count,
      cudaStream_t stream,
      bool p2p_enabled) = 0;
  virtual std::shared_ptr<AllocatorState> getCheckpointState(
      int device,
      MempoolId_t id) = 0;
  virtual CheckpointDelta setCheckpointPoolState(
      int device,
      std::shared_ptr<AllocatorState> pps) = 0;
  virtual std::string name() = 0;
};

// Allocator object, statically initialized
// See BackendInitializer in CUDACachingAllocator.cpp.
// Atomic loads on x86 are just normal loads,
// (atomic stores are different), so reading this value
// is no different than loading a pointer.
C10_CUDA_API extern std::atomic<CUDAAllocator*> allocator;

inline CUDAAllocator* get() {
  return allocator.load();
}

// Called directly by clients.
inline void* raw_alloc(size_t nbytes) {
  return get()->raw_alloc(nbytes);
}

inline void* raw_alloc_with_stream(size_t nbytes, cudaStream_t stream) {
  return get()->raw_alloc_with_stream(nbytes, stream);
}

inline void raw_delete(void* ptr) {
  return get()->raw_delete(ptr);
}

inline void init(int device_count) {
  return get()->init(device_count);
}

inline void setMemoryFraction(double fraction, int device) {
  return get()->setMemoryFraction(fraction, device);
}

inline void emptyCache() {
  return get()->emptyCache();
}

inline void cacheInfo(int dev_id, size_t* largestBlock) {
  return get()->cacheInfo(dev_id, largestBlock);
}

inline void* getBaseAllocation(void* ptr, size_t* size) {
  return get()->getBaseAllocation(ptr, size);
}

inline void recordStream(const DataPtr& dataPtr, CUDAStream stream) {
  return get()->recordStream(dataPtr, stream);
}

inline DeviceStats getDeviceStats(int device) {
  return get()->getDeviceStats(device);
}

inline void resetAccumulatedStats(int device) {
  return get()->resetAccumulatedStats(device);
}

inline void resetPeakStats(int device) {
  return get()->resetPeakStats(device);
}

inline SnapshotInfo snapshot() {
  return get()->snapshot();
}

inline std::shared_ptr<AllocatorState> getCheckpointState(
    int device,
    MempoolId_t id) {
  return get()->getCheckpointState(device, id);
}

inline CheckpointDelta setCheckpointPoolState(
    int device,
    std::shared_ptr<AllocatorState> pps) {
  return get()->setCheckpointPoolState(device, pps);
}

// CUDAGraph interactions
inline void beginAllocateStreamToPool(
    int device,
    cudaStream_t stream,
    MempoolId_t mempool_id) {
  return get()->beginAllocateStreamToPool(device, stream, mempool_id);
}

inline void endAllocateStreamToPool(int device, cudaStream_t stream) {
  return get()->endAllocateStreamToPool(device, stream);
}

inline void recordHistory(
    bool enabled,
    CreateContextFn context_recorder,
    size_t alloc_trace_max_entries,
    bool alloc_trace_record_context) {
  return get()->recordHistory(
      enabled,
      context_recorder,
      alloc_trace_max_entries,
      alloc_trace_record_context);
}

inline void attachOutOfMemoryObserver(OutOfMemoryObserver observer) {
  return get()->attachOutOfMemoryObserver(observer);
}

inline void releasePool(int device, MempoolId_t mempool_id) {
  return get()->releasePool(device, mempool_id);
}
// Not part of CUDA_ALLOCATOR_BACKEND_INTERFACE
inline std::shared_ptr<void> getIpcDevPtr(std::string handle) {
  return get()->getIpcDevPtr(handle);
}

inline std::string name() {
  return get()->name();
}

inline cudaError_t memcpyAsync(
    void* dst,
    int dstDevice,
    const void* src,
    int srcDevice,
    size_t count,
    cudaStream_t stream,
    bool p2p_enabled) {
  return get()->memcpyAsync(
      dst, dstDevice, src, srcDevice, count, stream, p2p_enabled);
}

inline void enablePeerAccess(int dev, int dev_to_access) {
  return get()->enablePeerAccess(dev, dev_to_access);
}

} // namespace CUDACachingAllocator
} // namespace cuda
} // namespace c10<|MERGE_RESOLUTION|>--- conflicted
+++ resolved
@@ -145,14 +145,9 @@
                     // This event is generated when a free actually completes.
     SEGMENT_ALLOC, // a call to cudaMalloc to get more memory from the OS
     SEGMENT_FREE, // a call to cudaFree to return memory to the OS (e.g. to
-<<<<<<< HEAD
-                  // defragement or empty_caches)
-    SEGMENT_MAP, // a call to cudaMalloc to get more memory from the OS
-    SEGMENT_UNMAP, // a call to cudaFree to return memory to the OS (e.g. to
-                   // defragement or empty_caches)
-=======
                   // defragment or empty_caches)
->>>>>>> b27e9b26
+    SEGMENT_MAP, // a call to cuMemMap (used with expandable_segments)
+    SEGMENT_UNMAP, // unmap part of a segment (used with expandable segments)
     SNAPSHOT, // a call to snapshot, used to correlate memory snapshots to trace
               // events
     OOM // the allocator threw an OutOfMemoryError (addr_ is the amount of free
